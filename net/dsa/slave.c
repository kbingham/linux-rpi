--- conflicted
+++ resolved
@@ -118,17 +118,10 @@
 {
 	struct net_device *master = dsa_slave_to_master(dev);
 	struct dsa_port *dp = dsa_slave_to_port(dev);
-<<<<<<< HEAD
 
 	if (dev->phydev)
 		phy_stop(dev->phydev);
 
-=======
-
-	if (dev->phydev)
-		phy_stop(dev->phydev);
-
->>>>>>> 5fa4ec9c
 	dsa_port_disable(dp, dev->phydev);
 
 	dev_mc_unsync(master, dev);
