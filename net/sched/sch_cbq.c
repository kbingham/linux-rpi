--- conflicted
+++ resolved
@@ -1164,11 +1164,7 @@
 	if (!q->link.R_tab)
 		return -EINVAL;
 
-<<<<<<< HEAD
-	err = tcf_block_get(&q->link.block, &q->link.filter_list, sch);
-=======
 	err = tcf_block_get(&q->link.block, &q->link.filter_list, sch, extack);
->>>>>>> 661e50bc
 	if (err)
 		goto put_rtab;
 
@@ -1601,11 +1597,7 @@
 	if (cl == NULL)
 		goto failure;
 
-<<<<<<< HEAD
-	err = tcf_block_get(&cl->block, &cl->filter_list, sch);
-=======
 	err = tcf_block_get(&cl->block, &cl->filter_list, sch, extack);
->>>>>>> 661e50bc
 	if (err) {
 		kfree(cl);
 		return err;
