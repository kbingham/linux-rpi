--- conflicted
+++ resolved
@@ -597,11 +597,7 @@
 	}
 
 	if (sdev->fw_state == SOF_FW_BOOT_COMPLETE)
-<<<<<<< HEAD
-		dev_info(sdev->dev, "firmware boot complete\n");
-=======
 		dev_dbg(sdev->dev, "firmware boot complete\n");
->>>>>>> 04d5ce62
 	else
 		return -EIO; /* FW boots but fw_ready op failed */
 
