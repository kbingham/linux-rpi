// SPDX-License-Identifier: GPL-2.0-only
/*
 * Copyright (C) 2012 Regents of the University of California
 * Copyright (C) 2019 Western Digital Corporation or its affiliates.
 * Copyright (C) 2020 FORTH-ICS/CARV
 *  Nick Kossifidis <mick@ics.forth.gr>
 */

#include <linux/init.h>
#include <linux/mm.h>
#include <linux/memblock.h>
#include <linux/initrd.h>
#include <linux/swap.h>
#include <linux/swiotlb.h>
#include <linux/sizes.h>
#include <linux/of_fdt.h>
#include <linux/of_reserved_mem.h>
#include <linux/libfdt.h>
#include <linux/set_memory.h>
#include <linux/dma-map-ops.h>
#include <linux/crash_dump.h>

#include <asm/fixmap.h>
#include <asm/tlbflush.h>
#include <asm/sections.h>
#include <asm/soc.h>
#include <asm/io.h>
#include <asm/ptdump.h>
#include <asm/numa.h>

#include "../kernel/head.h"

struct kernel_mapping kernel_map __ro_after_init;
EXPORT_SYMBOL(kernel_map);
#ifdef CONFIG_XIP_KERNEL
#define kernel_map	(*(struct kernel_mapping *)XIP_FIXUP(&kernel_map))
#endif

#ifdef CONFIG_XIP_KERNEL
extern char _xiprom[], _exiprom[];
#endif

unsigned long empty_zero_page[PAGE_SIZE / sizeof(unsigned long)]
							__page_aligned_bss;
EXPORT_SYMBOL(empty_zero_page);

extern char _start[];
#define DTB_EARLY_BASE_VA      PGDIR_SIZE
void *_dtb_early_va __initdata;
uintptr_t _dtb_early_pa __initdata;

struct pt_alloc_ops {
	pte_t *(*get_pte_virt)(phys_addr_t pa);
	phys_addr_t (*alloc_pte)(uintptr_t va);
#ifndef __PAGETABLE_PMD_FOLDED
	pmd_t *(*get_pmd_virt)(phys_addr_t pa);
	phys_addr_t (*alloc_pmd)(uintptr_t va);
#endif
};

static phys_addr_t dma32_phys_limit __initdata;

static void __init zone_sizes_init(void)
{
	unsigned long max_zone_pfns[MAX_NR_ZONES] = { 0, };

#ifdef CONFIG_ZONE_DMA32
	max_zone_pfns[ZONE_DMA32] = PFN_DOWN(dma32_phys_limit);
#endif
	max_zone_pfns[ZONE_NORMAL] = max_low_pfn;

	free_area_init(max_zone_pfns);
}

#if defined(CONFIG_MMU) && defined(CONFIG_DEBUG_VM)
static inline void print_mlk(char *name, unsigned long b, unsigned long t)
{
	pr_notice("%12s : 0x%08lx - 0x%08lx   (%4ld kB)\n", name, b, t,
		  (((t) - (b)) >> 10));
}

static inline void print_mlm(char *name, unsigned long b, unsigned long t)
{
	pr_notice("%12s : 0x%08lx - 0x%08lx   (%4ld MB)\n", name, b, t,
		  (((t) - (b)) >> 20));
}

static void __init print_vm_layout(void)
{
	pr_notice("Virtual kernel memory layout:\n");
	print_mlk("fixmap", (unsigned long)FIXADDR_START,
		  (unsigned long)FIXADDR_TOP);
	print_mlm("pci io", (unsigned long)PCI_IO_START,
		  (unsigned long)PCI_IO_END);
	print_mlm("vmemmap", (unsigned long)VMEMMAP_START,
		  (unsigned long)VMEMMAP_END);
	print_mlm("vmalloc", (unsigned long)VMALLOC_START,
		  (unsigned long)VMALLOC_END);
	print_mlm("lowmem", (unsigned long)PAGE_OFFSET,
		  (unsigned long)high_memory);
#ifdef CONFIG_64BIT
	print_mlm("kernel", (unsigned long)KERNEL_LINK_ADDR,
		  (unsigned long)ADDRESS_SPACE_END);
#endif
}
#else
static void print_vm_layout(void) { }
#endif /* CONFIG_DEBUG_VM */

void __init mem_init(void)
{
#ifdef CONFIG_FLATMEM
	BUG_ON(!mem_map);
#endif /* CONFIG_FLATMEM */

#ifdef CONFIG_SWIOTLB
	if (swiotlb_force == SWIOTLB_FORCE ||
	    max_pfn > PFN_DOWN(dma32_phys_limit))
		swiotlb_init(1);
	else
		swiotlb_force = SWIOTLB_NO_FORCE;
#endif
	high_memory = (void *)(__va(PFN_PHYS(max_low_pfn)));
	memblock_free_all();

	print_vm_layout();
}

/*
 * The default maximal physical memory size is -PAGE_OFFSET,
 * limit the memory size via mem.
 */
static phys_addr_t memory_limit = -PAGE_OFFSET;

static int __init early_mem(char *p)
{
	u64 size;

	if (!p)
		return 1;

	size = memparse(p, &p) & PAGE_MASK;
	memory_limit = min_t(u64, size, memory_limit);

	pr_notice("Memory limited to %lldMB\n", (u64)memory_limit >> 20);

	return 0;
}
early_param("mem", early_mem);

static void __init setup_bootmem(void)
{
	phys_addr_t vmlinux_end = __pa_symbol(&_end);
	phys_addr_t vmlinux_start = __pa_symbol(&_start);
<<<<<<< HEAD
=======
	phys_addr_t dram_end;
>>>>>>> d0e4dae7
	phys_addr_t max_mapped_addr = __pa(~(ulong)0);
	phys_addr_t dram_end;

#ifdef CONFIG_XIP_KERNEL
	vmlinux_start = __pa_symbol(&_sdata);
#endif

	memblock_enforce_memory_limit(memory_limit);

	/*
	 * Reserve from the start of the kernel to the end of the kernel
	 */
#if defined(CONFIG_64BIT) && defined(CONFIG_STRICT_KERNEL_RWX)
	/*
	 * Make sure we align the reservation on PMD_SIZE since we will
	 * map the kernel in the linear mapping as read-only: we do not want
	 * any allocation to happen between _end and the next pmd aligned page.
	 */
	vmlinux_end = (vmlinux_end + PMD_SIZE - 1) & PMD_MASK;
#endif
	memblock_reserve(vmlinux_start, vmlinux_end - vmlinux_start);

	dram_end = memblock_end_of_DRAM();
<<<<<<< HEAD
=======

>>>>>>> d0e4dae7
	/*
	 * memblock allocator is not aware of the fact that last 4K bytes of
	 * the addressable memory can not be mapped because of IS_ERR_VALUE
	 * macro. Make sure that last 4k bytes are not usable by memblock
	 * if end of dram is equal to maximum addressable memory.
	 */
	if (max_mapped_addr == (dram_end - 1))
		memblock_set_current_limit(max_mapped_addr - 4096);

	min_low_pfn = PFN_UP(memblock_start_of_DRAM());
	max_low_pfn = max_pfn = PFN_DOWN(dram_end);

	dma32_phys_limit = min(4UL * SZ_1G, (unsigned long)PFN_PHYS(max_low_pfn));
	set_max_mapnr(max_low_pfn - ARCH_PFN_OFFSET);

	reserve_initrd_mem();
	/*
	 * If DTB is built in, no need to reserve its memblock.
	 * Otherwise, do reserve it but avoid using
	 * early_init_fdt_reserve_self() since __pa() does
	 * not work for DTB pointers that are fixmap addresses
	 */
	if (!IS_ENABLED(CONFIG_BUILTIN_DTB))
		memblock_reserve(dtb_early_pa, fdt_totalsize(dtb_early_va));

	early_init_fdt_scan_reserved_mem();
	dma_contiguous_reserve(dma32_phys_limit);
	memblock_allow_resize();
}

#ifdef CONFIG_MMU
static struct pt_alloc_ops _pt_ops __initdata;

#ifdef CONFIG_XIP_KERNEL
#define pt_ops (*(struct pt_alloc_ops *)XIP_FIXUP(&_pt_ops))
#else
#define pt_ops _pt_ops
#endif

unsigned long pfn_base __ro_after_init;
EXPORT_SYMBOL(pfn_base);

pgd_t swapper_pg_dir[PTRS_PER_PGD] __page_aligned_bss;
pgd_t trampoline_pg_dir[PTRS_PER_PGD] __page_aligned_bss;
static pte_t fixmap_pte[PTRS_PER_PTE] __page_aligned_bss;

pgd_t early_pg_dir[PTRS_PER_PGD] __initdata __aligned(PAGE_SIZE);

#ifdef CONFIG_XIP_KERNEL
#define trampoline_pg_dir      ((pgd_t *)XIP_FIXUP(trampoline_pg_dir))
#define fixmap_pte             ((pte_t *)XIP_FIXUP(fixmap_pte))
#define early_pg_dir           ((pgd_t *)XIP_FIXUP(early_pg_dir))
#endif /* CONFIG_XIP_KERNEL */

void __set_fixmap(enum fixed_addresses idx, phys_addr_t phys, pgprot_t prot)
{
	unsigned long addr = __fix_to_virt(idx);
	pte_t *ptep;

	BUG_ON(idx <= FIX_HOLE || idx >= __end_of_fixed_addresses);

	ptep = &fixmap_pte[pte_index(addr)];

	if (pgprot_val(prot))
		set_pte(ptep, pfn_pte(phys >> PAGE_SHIFT, prot));
	else
		pte_clear(&init_mm, addr, ptep);
	local_flush_tlb_page(addr);
}

static inline pte_t *__init get_pte_virt_early(phys_addr_t pa)
{
	return (pte_t *)((uintptr_t)pa);
}

static inline pte_t *__init get_pte_virt_fixmap(phys_addr_t pa)
{
	clear_fixmap(FIX_PTE);
	return (pte_t *)set_fixmap_offset(FIX_PTE, pa);
}

static inline pte_t *__init get_pte_virt_late(phys_addr_t pa)
{
	return (pte_t *) __va(pa);
}

static inline phys_addr_t __init alloc_pte_early(uintptr_t va)
{
	/*
	 * We only create PMD or PGD early mappings so we
	 * should never reach here with MMU disabled.
	 */
	BUG();
}

static inline phys_addr_t __init alloc_pte_fixmap(uintptr_t va)
{
	return memblock_phys_alloc(PAGE_SIZE, PAGE_SIZE);
}

static phys_addr_t __init alloc_pte_late(uintptr_t va)
{
	unsigned long vaddr;

	vaddr = __get_free_page(GFP_KERNEL);
	BUG_ON(!vaddr || !pgtable_pte_page_ctor(virt_to_page(vaddr)));

	return __pa(vaddr);
}

static void __init create_pte_mapping(pte_t *ptep,
				      uintptr_t va, phys_addr_t pa,
				      phys_addr_t sz, pgprot_t prot)
{
	uintptr_t pte_idx = pte_index(va);

	BUG_ON(sz != PAGE_SIZE);

	if (pte_none(ptep[pte_idx]))
		ptep[pte_idx] = pfn_pte(PFN_DOWN(pa), prot);
}

#ifndef __PAGETABLE_PMD_FOLDED

static pmd_t trampoline_pmd[PTRS_PER_PMD] __page_aligned_bss;
static pmd_t fixmap_pmd[PTRS_PER_PMD] __page_aligned_bss;
static pmd_t early_pmd[PTRS_PER_PMD] __initdata __aligned(PAGE_SIZE);
static pmd_t early_dtb_pmd[PTRS_PER_PMD] __initdata __aligned(PAGE_SIZE);

#ifdef CONFIG_XIP_KERNEL
#define trampoline_pmd ((pmd_t *)XIP_FIXUP(trampoline_pmd))
#define fixmap_pmd     ((pmd_t *)XIP_FIXUP(fixmap_pmd))
#define early_pmd      ((pmd_t *)XIP_FIXUP(early_pmd))
#endif /* CONFIG_XIP_KERNEL */

static pmd_t *__init get_pmd_virt_early(phys_addr_t pa)
{
	/* Before MMU is enabled */
	return (pmd_t *)((uintptr_t)pa);
}

static pmd_t *__init get_pmd_virt_fixmap(phys_addr_t pa)
{
	clear_fixmap(FIX_PMD);
	return (pmd_t *)set_fixmap_offset(FIX_PMD, pa);
}

static pmd_t *__init get_pmd_virt_late(phys_addr_t pa)
{
	return (pmd_t *) __va(pa);
}

static phys_addr_t __init alloc_pmd_early(uintptr_t va)
{
	BUG_ON((va - kernel_map.virt_addr) >> PGDIR_SHIFT);

	return (uintptr_t)early_pmd;
}

static phys_addr_t __init alloc_pmd_fixmap(uintptr_t va)
{
	return memblock_phys_alloc(PAGE_SIZE, PAGE_SIZE);
}

static phys_addr_t __init alloc_pmd_late(uintptr_t va)
{
	unsigned long vaddr;

	vaddr = __get_free_page(GFP_KERNEL);
	BUG_ON(!vaddr);
	return __pa(vaddr);
}

static void __init create_pmd_mapping(pmd_t *pmdp,
				      uintptr_t va, phys_addr_t pa,
				      phys_addr_t sz, pgprot_t prot)
{
	pte_t *ptep;
	phys_addr_t pte_phys;
	uintptr_t pmd_idx = pmd_index(va);

	if (sz == PMD_SIZE) {
		if (pmd_none(pmdp[pmd_idx]))
			pmdp[pmd_idx] = pfn_pmd(PFN_DOWN(pa), prot);
		return;
	}

	if (pmd_none(pmdp[pmd_idx])) {
		pte_phys = pt_ops.alloc_pte(va);
		pmdp[pmd_idx] = pfn_pmd(PFN_DOWN(pte_phys), PAGE_TABLE);
		ptep = pt_ops.get_pte_virt(pte_phys);
		memset(ptep, 0, PAGE_SIZE);
	} else {
		pte_phys = PFN_PHYS(_pmd_pfn(pmdp[pmd_idx]));
		ptep = pt_ops.get_pte_virt(pte_phys);
	}

	create_pte_mapping(ptep, va, pa, sz, prot);
}

#define pgd_next_t		pmd_t
#define alloc_pgd_next(__va)	pt_ops.alloc_pmd(__va)
#define get_pgd_next_virt(__pa)	pt_ops.get_pmd_virt(__pa)
#define create_pgd_next_mapping(__nextp, __va, __pa, __sz, __prot)	\
	create_pmd_mapping(__nextp, __va, __pa, __sz, __prot)
#define fixmap_pgd_next		fixmap_pmd
#else
#define pgd_next_t		pte_t
#define alloc_pgd_next(__va)	pt_ops.alloc_pte(__va)
#define get_pgd_next_virt(__pa)	pt_ops.get_pte_virt(__pa)
#define create_pgd_next_mapping(__nextp, __va, __pa, __sz, __prot)	\
	create_pte_mapping(__nextp, __va, __pa, __sz, __prot)
#define fixmap_pgd_next		fixmap_pte
#endif

void __init create_pgd_mapping(pgd_t *pgdp,
				      uintptr_t va, phys_addr_t pa,
				      phys_addr_t sz, pgprot_t prot)
{
	pgd_next_t *nextp;
	phys_addr_t next_phys;
	uintptr_t pgd_idx = pgd_index(va);

	if (sz == PGDIR_SIZE) {
		if (pgd_val(pgdp[pgd_idx]) == 0)
			pgdp[pgd_idx] = pfn_pgd(PFN_DOWN(pa), prot);
		return;
	}

	if (pgd_val(pgdp[pgd_idx]) == 0) {
		next_phys = alloc_pgd_next(va);
		pgdp[pgd_idx] = pfn_pgd(PFN_DOWN(next_phys), PAGE_TABLE);
		nextp = get_pgd_next_virt(next_phys);
		memset(nextp, 0, PAGE_SIZE);
	} else {
		next_phys = PFN_PHYS(_pgd_pfn(pgdp[pgd_idx]));
		nextp = get_pgd_next_virt(next_phys);
	}

	create_pgd_next_mapping(nextp, va, pa, sz, prot);
}

static uintptr_t __init best_map_size(phys_addr_t base, phys_addr_t size)
{
	/* Upgrade to PMD_SIZE mappings whenever possible */
	if ((base & (PMD_SIZE - 1)) || (size & (PMD_SIZE - 1)))
		return PAGE_SIZE;

	return PMD_SIZE;
}

#ifdef CONFIG_XIP_KERNEL
/* called from head.S with MMU off */
asmlinkage void __init __copy_data(void)
{
	void *from = (void *)(&_sdata);
	void *end = (void *)(&_end);
	void *to = (void *)CONFIG_PHYS_RAM_BASE;
	size_t sz = (size_t)(end - from + 1);

	memcpy(to, from, sz);
}
#endif

#ifdef CONFIG_STRICT_KERNEL_RWX
static __init pgprot_t pgprot_from_va(uintptr_t va)
{
	if (is_va_kernel_text(va))
		return PAGE_KERNEL_READ_EXEC;

	/*
	 * In 64-bit kernel, the kernel mapping is outside the linear mapping so
	 * we must protect its linear mapping alias from being executed and
	 * written.
	 * And rodata section is marked readonly in mark_rodata_ro.
	 */
	if (IS_ENABLED(CONFIG_64BIT) && is_va_kernel_lm_alias_text(va))
		return PAGE_KERNEL_READ;

	return PAGE_KERNEL;
}

void mark_rodata_ro(void)
{
	set_kernel_memory(__start_rodata, _data, set_memory_ro);
	if (IS_ENABLED(CONFIG_64BIT))
		set_kernel_memory(lm_alias(__start_rodata), lm_alias(_data),
				  set_memory_ro);

	debug_checkwx();
}
#else
static __init pgprot_t pgprot_from_va(uintptr_t va)
{
	if (IS_ENABLED(CONFIG_64BIT) && !is_kernel_mapping(va))
		return PAGE_KERNEL;

	return PAGE_KERNEL_EXEC;
}
#endif /* CONFIG_STRICT_KERNEL_RWX */

/*
 * setup_vm() is called from head.S with MMU-off.
 *
 * Following requirements should be honoured for setup_vm() to work
 * correctly:
 * 1) It should use PC-relative addressing for accessing kernel symbols.
 *    To achieve this we always use GCC cmodel=medany.
 * 2) The compiler instrumentation for FTRACE will not work for setup_vm()
 *    so disable compiler instrumentation when FTRACE is enabled.
 *
 * Currently, the above requirements are honoured by using custom CFLAGS
 * for init.o in mm/Makefile.
 */

#ifndef __riscv_cmodel_medany
#error "setup_vm() is called from head.S before relocate so it should not use absolute addressing."
#endif

#ifdef CONFIG_XIP_KERNEL
static void __init create_kernel_page_table(pgd_t *pgdir, uintptr_t map_size,
					    __always_unused bool early)
{
	uintptr_t va, end_va;

	/* Map the flash resident part */
	end_va = kernel_map.virt_addr + kernel_map.xiprom_sz;
	for (va = kernel_map.virt_addr; va < end_va; va += map_size)
		create_pgd_mapping(pgdir, va,
				   kernel_map.xiprom + (va - kernel_map.virt_addr),
				   map_size, PAGE_KERNEL_EXEC);

	/* Map the data in RAM */
	end_va = kernel_map.virt_addr + XIP_OFFSET + kernel_map.size;
	for (va = kernel_map.virt_addr + XIP_OFFSET; va < end_va; va += map_size)
		create_pgd_mapping(pgdir, va,
				   kernel_map.phys_addr + (va - (kernel_map.virt_addr + XIP_OFFSET)),
				   map_size, PAGE_KERNEL);
}
#else
static void __init create_kernel_page_table(pgd_t *pgdir, uintptr_t map_size,
					    bool early)
{
	uintptr_t va, end_va;

	end_va = kernel_map.virt_addr + kernel_map.size;
	for (va = kernel_map.virt_addr; va < end_va; va += map_size)
		create_pgd_mapping(pgdir, va,
				   kernel_map.phys_addr + (va - kernel_map.virt_addr),
				   map_size,
				   early ?
					PAGE_KERNEL_EXEC : pgprot_from_va(va));
}
#endif

asmlinkage void __init setup_vm(uintptr_t dtb_pa)
{
	uintptr_t __maybe_unused pa;
	uintptr_t map_size;
#ifndef __PAGETABLE_PMD_FOLDED
	pmd_t fix_bmap_spmd, fix_bmap_epmd;
#endif

	kernel_map.virt_addr = KERNEL_LINK_ADDR;

#ifdef CONFIG_XIP_KERNEL
	kernel_map.xiprom = (uintptr_t)CONFIG_XIP_PHYS_ADDR;
	kernel_map.xiprom_sz = (uintptr_t)(&_exiprom) - (uintptr_t)(&_xiprom);

	kernel_map.phys_addr = (uintptr_t)CONFIG_PHYS_RAM_BASE;
	kernel_map.size = (uintptr_t)(&_end) - (uintptr_t)(&_sdata);

	kernel_map.va_kernel_xip_pa_offset = kernel_map.virt_addr - kernel_map.xiprom;
#else
	kernel_map.phys_addr = (uintptr_t)(&_start);
	kernel_map.size = (uintptr_t)(&_end) - kernel_map.phys_addr;
#endif

	kernel_map.va_pa_offset = PAGE_OFFSET - kernel_map.phys_addr;
#ifdef CONFIG_64BIT
	kernel_map.va_kernel_pa_offset = kernel_map.virt_addr - kernel_map.phys_addr;
#endif

	pfn_base = PFN_DOWN(kernel_map.phys_addr);

	/*
	 * Enforce boot alignment requirements of RV32 and
	 * RV64 by only allowing PMD or PGD mappings.
	 */
	map_size = PMD_SIZE;

	/* Sanity check alignment and size */
	BUG_ON((PAGE_OFFSET % PGDIR_SIZE) != 0);
	BUG_ON((kernel_map.phys_addr % map_size) != 0);

	pt_ops.alloc_pte = alloc_pte_early;
	pt_ops.get_pte_virt = get_pte_virt_early;
#ifndef __PAGETABLE_PMD_FOLDED
	pt_ops.alloc_pmd = alloc_pmd_early;
	pt_ops.get_pmd_virt = get_pmd_virt_early;
#endif
	/* Setup early PGD for fixmap */
	create_pgd_mapping(early_pg_dir, FIXADDR_START,
			   (uintptr_t)fixmap_pgd_next, PGDIR_SIZE, PAGE_TABLE);

#ifndef __PAGETABLE_PMD_FOLDED
	/* Setup fixmap PMD */
	create_pmd_mapping(fixmap_pmd, FIXADDR_START,
			   (uintptr_t)fixmap_pte, PMD_SIZE, PAGE_TABLE);
	/* Setup trampoline PGD and PMD */
	create_pgd_mapping(trampoline_pg_dir, kernel_map.virt_addr,
			   (uintptr_t)trampoline_pmd, PGDIR_SIZE, PAGE_TABLE);
#ifdef CONFIG_XIP_KERNEL
	create_pmd_mapping(trampoline_pmd, kernel_map.virt_addr,
			   kernel_map.xiprom, PMD_SIZE, PAGE_KERNEL_EXEC);
#else
	create_pmd_mapping(trampoline_pmd, kernel_map.virt_addr,
			   kernel_map.phys_addr, PMD_SIZE, PAGE_KERNEL_EXEC);
#endif
#else
	/* Setup trampoline PGD */
	create_pgd_mapping(trampoline_pg_dir, kernel_map.virt_addr,
			   kernel_map.phys_addr, PGDIR_SIZE, PAGE_KERNEL_EXEC);
#endif

	/*
	 * Setup early PGD covering entire kernel which will allow
	 * us to reach paging_init(). We map all memory banks later
	 * in setup_vm_final() below.
	 */
	create_kernel_page_table(early_pg_dir, map_size, true);

#ifndef __PAGETABLE_PMD_FOLDED
	/* Setup early PMD for DTB */
	create_pgd_mapping(early_pg_dir, DTB_EARLY_BASE_VA,
			   (uintptr_t)early_dtb_pmd, PGDIR_SIZE, PAGE_TABLE);
#ifndef CONFIG_BUILTIN_DTB
	/* Create two consecutive PMD mappings for FDT early scan */
	pa = dtb_pa & ~(PMD_SIZE - 1);
	create_pmd_mapping(early_dtb_pmd, DTB_EARLY_BASE_VA,
			   pa, PMD_SIZE, PAGE_KERNEL);
	create_pmd_mapping(early_dtb_pmd, DTB_EARLY_BASE_VA + PMD_SIZE,
			   pa + PMD_SIZE, PMD_SIZE, PAGE_KERNEL);
	dtb_early_va = (void *)DTB_EARLY_BASE_VA + (dtb_pa & (PMD_SIZE - 1));
#else /* CONFIG_BUILTIN_DTB */
#ifdef CONFIG_64BIT
	/*
	 * __va can't be used since it would return a linear mapping address
	 * whereas dtb_early_va will be used before setup_vm_final installs
	 * the linear mapping.
	 */
	dtb_early_va = kernel_mapping_pa_to_va(XIP_FIXUP(dtb_pa));
#else
	dtb_early_va = __va(dtb_pa);
#endif /* CONFIG_64BIT */
#endif /* CONFIG_BUILTIN_DTB */
#else
#ifndef CONFIG_BUILTIN_DTB
	/* Create two consecutive PGD mappings for FDT early scan */
	pa = dtb_pa & ~(PGDIR_SIZE - 1);
	create_pgd_mapping(early_pg_dir, DTB_EARLY_BASE_VA,
			   pa, PGDIR_SIZE, PAGE_KERNEL);
	create_pgd_mapping(early_pg_dir, DTB_EARLY_BASE_VA + PGDIR_SIZE,
			   pa + PGDIR_SIZE, PGDIR_SIZE, PAGE_KERNEL);
	dtb_early_va = (void *)DTB_EARLY_BASE_VA + (dtb_pa & (PGDIR_SIZE - 1));
#else /* CONFIG_BUILTIN_DTB */
#ifdef CONFIG_64BIT
	dtb_early_va = kernel_mapping_pa_to_va(XIP_FIXUP(dtb_pa));
#else
	dtb_early_va = __va(dtb_pa);
#endif /* CONFIG_64BIT */
#endif /* CONFIG_BUILTIN_DTB */
#endif
	dtb_early_pa = dtb_pa;

	/*
	 * Bootime fixmap only can handle PMD_SIZE mapping. Thus, boot-ioremap
	 * range can not span multiple pmds.
	 */
	BUILD_BUG_ON((__fix_to_virt(FIX_BTMAP_BEGIN) >> PMD_SHIFT)
		     != (__fix_to_virt(FIX_BTMAP_END) >> PMD_SHIFT));

#ifndef __PAGETABLE_PMD_FOLDED
	/*
	 * Early ioremap fixmap is already created as it lies within first 2MB
	 * of fixmap region. We always map PMD_SIZE. Thus, both FIX_BTMAP_END
	 * FIX_BTMAP_BEGIN should lie in the same pmd. Verify that and warn
	 * the user if not.
	 */
	fix_bmap_spmd = fixmap_pmd[pmd_index(__fix_to_virt(FIX_BTMAP_BEGIN))];
	fix_bmap_epmd = fixmap_pmd[pmd_index(__fix_to_virt(FIX_BTMAP_END))];
	if (pmd_val(fix_bmap_spmd) != pmd_val(fix_bmap_epmd)) {
		WARN_ON(1);
		pr_warn("fixmap btmap start [%08lx] != end [%08lx]\n",
			pmd_val(fix_bmap_spmd), pmd_val(fix_bmap_epmd));
		pr_warn("fix_to_virt(FIX_BTMAP_BEGIN): %08lx\n",
			fix_to_virt(FIX_BTMAP_BEGIN));
		pr_warn("fix_to_virt(FIX_BTMAP_END):   %08lx\n",
			fix_to_virt(FIX_BTMAP_END));

		pr_warn("FIX_BTMAP_END:       %d\n", FIX_BTMAP_END);
		pr_warn("FIX_BTMAP_BEGIN:     %d\n", FIX_BTMAP_BEGIN);
	}
#endif
}

static void __init setup_vm_final(void)
{
	uintptr_t va, map_size;
	phys_addr_t pa, start, end;
	u64 i;

	/**
	 * MMU is enabled at this point. But page table setup is not complete yet.
	 * fixmap page table alloc functions should be used at this point
	 */
	pt_ops.alloc_pte = alloc_pte_fixmap;
	pt_ops.get_pte_virt = get_pte_virt_fixmap;
#ifndef __PAGETABLE_PMD_FOLDED
	pt_ops.alloc_pmd = alloc_pmd_fixmap;
	pt_ops.get_pmd_virt = get_pmd_virt_fixmap;
#endif
	/* Setup swapper PGD for fixmap */
	create_pgd_mapping(swapper_pg_dir, FIXADDR_START,
			   __pa_symbol(fixmap_pgd_next),
			   PGDIR_SIZE, PAGE_TABLE);

	/* Map all memory banks in the linear mapping */
	for_each_mem_range(i, &start, &end) {
		if (start >= end)
			break;
		if (start <= __pa(PAGE_OFFSET) &&
		    __pa(PAGE_OFFSET) < end)
			start = __pa(PAGE_OFFSET);

		map_size = best_map_size(start, end - start);
		for (pa = start; pa < end; pa += map_size) {
			va = (uintptr_t)__va(pa);

			create_pgd_mapping(swapper_pg_dir, va, pa, map_size,
					   pgprot_from_va(va));
		}
	}

#ifdef CONFIG_64BIT
	/* Map the kernel */
	create_kernel_page_table(swapper_pg_dir, PMD_SIZE, false);
#endif

	/* Clear fixmap PTE and PMD mappings */
	clear_fixmap(FIX_PTE);
	clear_fixmap(FIX_PMD);

	/* Move to swapper page table */
	csr_write(CSR_SATP, PFN_DOWN(__pa_symbol(swapper_pg_dir)) | SATP_MODE);
	local_flush_tlb_all();

	/* generic page allocation functions must be used to setup page table */
	pt_ops.alloc_pte = alloc_pte_late;
	pt_ops.get_pte_virt = get_pte_virt_late;
#ifndef __PAGETABLE_PMD_FOLDED
	pt_ops.alloc_pmd = alloc_pmd_late;
	pt_ops.get_pmd_virt = get_pmd_virt_late;
#endif
}
#else
asmlinkage void __init setup_vm(uintptr_t dtb_pa)
{
	dtb_early_va = (void *)dtb_pa;
	dtb_early_pa = dtb_pa;
}

static inline void setup_vm_final(void)
{
}
#endif /* CONFIG_MMU */

#ifdef CONFIG_KEXEC_CORE
/*
 * reserve_crashkernel() - reserves memory for crash kernel
 *
 * This function reserves memory area given in "crashkernel=" kernel command
 * line parameter. The memory reserved is used by dump capture kernel when
 * primary kernel is crashing.
 */
static void __init reserve_crashkernel(void)
{
	unsigned long long crash_base = 0;
	unsigned long long crash_size = 0;
	unsigned long search_start = memblock_start_of_DRAM();
	unsigned long search_end = memblock_end_of_DRAM();

	int ret = 0;

	/*
	 * Don't reserve a region for a crash kernel on a crash kernel
	 * since it doesn't make much sense and we have limited memory
	 * resources.
	 */
#ifdef CONFIG_CRASH_DUMP
	if (is_kdump_kernel()) {
		pr_info("crashkernel: ignoring reservation request\n");
		return;
	}
#endif

	ret = parse_crashkernel(boot_command_line, memblock_phys_mem_size(),
				&crash_size, &crash_base);
	if (ret || !crash_size)
		return;

	crash_size = PAGE_ALIGN(crash_size);

	if (crash_base == 0) {
		/*
		 * Current riscv boot protocol requires 2MB alignment for
		 * RV64 and 4MB alignment for RV32 (hugepage size)
		 */
		crash_base = memblock_find_in_range(search_start, search_end,
						    crash_size, PMD_SIZE);

		if (crash_base == 0) {
			pr_warn("crashkernel: couldn't allocate %lldKB\n",
				crash_size >> 10);
			return;
		}
	} else {
		/* User specifies base address explicitly. */
		if (!memblock_is_region_memory(crash_base, crash_size)) {
			pr_warn("crashkernel: requested region is not memory\n");
			return;
		}

		if (memblock_is_region_reserved(crash_base, crash_size)) {
			pr_warn("crashkernel: requested region is reserved\n");
			return;
		}


		if (!IS_ALIGNED(crash_base, PMD_SIZE)) {
			pr_warn("crashkernel: requested region is misaligned\n");
			return;
		}
	}
	memblock_reserve(crash_base, crash_size);

	pr_info("crashkernel: reserved 0x%016llx - 0x%016llx (%lld MB)\n",
		crash_base, crash_base + crash_size, crash_size >> 20);

	crashk_res.start = crash_base;
	crashk_res.end = crash_base + crash_size - 1;
}
#endif /* CONFIG_KEXEC_CORE */

#ifdef CONFIG_CRASH_DUMP
/*
 * We keep track of the ELF core header of the crashed
 * kernel with a reserved-memory region with compatible
 * string "linux,elfcorehdr". Here we register a callback
 * to populate elfcorehdr_addr/size when this region is
 * present. Note that this region will be marked as
 * reserved once we call early_init_fdt_scan_reserved_mem()
 * later on.
 */
static int __init elfcore_hdr_setup(struct reserved_mem *rmem)
{
	elfcorehdr_addr = rmem->base;
	elfcorehdr_size = rmem->size;
	return 0;
}

RESERVEDMEM_OF_DECLARE(elfcorehdr, "linux,elfcorehdr", elfcore_hdr_setup);
#endif

void __init paging_init(void)
{
	setup_bootmem();
	setup_vm_final();
}

void __init misc_mem_init(void)
{
	early_memtest(min_low_pfn << PAGE_SHIFT, max_low_pfn << PAGE_SHIFT);
	arch_numa_init();
	sparse_init();
	zone_sizes_init();
#ifdef CONFIG_KEXEC_CORE
	reserve_crashkernel();
#endif
	memblock_dump_all();
}

#ifdef CONFIG_SPARSEMEM_VMEMMAP
int __meminit vmemmap_populate(unsigned long start, unsigned long end, int node,
			       struct vmem_altmap *altmap)
{
	return vmemmap_populate_basepages(start, end, node, NULL);
}
#endif<|MERGE_RESOLUTION|>--- conflicted
+++ resolved
@@ -152,10 +152,6 @@
 {
 	phys_addr_t vmlinux_end = __pa_symbol(&_end);
 	phys_addr_t vmlinux_start = __pa_symbol(&_start);
-<<<<<<< HEAD
-=======
-	phys_addr_t dram_end;
->>>>>>> d0e4dae7
 	phys_addr_t max_mapped_addr = __pa(~(ulong)0);
 	phys_addr_t dram_end;
 
@@ -179,10 +175,7 @@
 	memblock_reserve(vmlinux_start, vmlinux_end - vmlinux_start);
 
 	dram_end = memblock_end_of_DRAM();
-<<<<<<< HEAD
-=======
-
->>>>>>> d0e4dae7
+
 	/*
 	 * memblock allocator is not aware of the fact that last 4K bytes of
 	 * the addressable memory can not be mapped because of IS_ERR_VALUE
