--- conflicted
+++ resolved
@@ -14,14 +14,5 @@
 			 X86_EFLAGS_CF | X86_EFLAGS_RF)
 
 void signal_fault(struct pt_regs *regs, void __user *frame, char *where);
-<<<<<<< HEAD
-int setup_sigcontext(struct sigcontext __user *sc, void __user *fpstate,
-		     struct pt_regs *regs, unsigned long mask);
-=======
-
-#ifdef CONFIG_X86_X32_ABI
-asmlinkage long sys32_x32_rt_sigreturn(void);
-#endif
->>>>>>> a2150327
 
 #endif /* _ASM_X86_SIGHANDLING_H */