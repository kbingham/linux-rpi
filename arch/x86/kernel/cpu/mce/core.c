// SPDX-License-Identifier: GPL-2.0-only
/*
 * Machine check handler.
 *
 * K8 parts Copyright 2002,2003 Andi Kleen, SuSE Labs.
 * Rest from unknown author(s).
 * 2004 Andi Kleen. Rewrote most of it.
 * Copyright 2008 Intel Corporation
 * Author: Andi Kleen
 */

#include <linux/thread_info.h>
#include <linux/capability.h>
#include <linux/miscdevice.h>
#include <linux/ratelimit.h>
#include <linux/rcupdate.h>
#include <linux/kobject.h>
#include <linux/uaccess.h>
#include <linux/kdebug.h>
#include <linux/kernel.h>
#include <linux/percpu.h>
#include <linux/string.h>
#include <linux/device.h>
#include <linux/syscore_ops.h>
#include <linux/delay.h>
#include <linux/ctype.h>
#include <linux/sched.h>
#include <linux/sysfs.h>
#include <linux/types.h>
#include <linux/slab.h>
#include <linux/init.h>
#include <linux/kmod.h>
#include <linux/poll.h>
#include <linux/nmi.h>
#include <linux/cpu.h>
#include <linux/ras.h>
#include <linux/smp.h>
#include <linux/fs.h>
#include <linux/mm.h>
#include <linux/debugfs.h>
#include <linux/irq_work.h>
#include <linux/export.h>
#include <linux/set_memory.h>
#include <linux/sync_core.h>
#include <linux/task_work.h>
#include <linux/hardirq.h>

#include <asm/intel-family.h>
#include <asm/processor.h>
#include <asm/traps.h>
#include <asm/tlbflush.h>
#include <asm/mce.h>
#include <asm/msr.h>
#include <asm/reboot.h>

#include "internal.h"

/* sysfs synchronization */
static DEFINE_MUTEX(mce_sysfs_mutex);

#define CREATE_TRACE_POINTS
#include <trace/events/mce.h>

#define SPINUNIT		100	/* 100ns */

DEFINE_PER_CPU(unsigned, mce_exception_count);

DEFINE_PER_CPU_READ_MOSTLY(unsigned int, mce_num_banks);

struct mce_bank {
	u64			ctl;			/* subevents to enable */
	bool			init;			/* initialise bank? */
};
static DEFINE_PER_CPU_READ_MOSTLY(struct mce_bank[MAX_NR_BANKS], mce_banks_array);

#define ATTR_LEN               16
/* One object for each MCE bank, shared by all CPUs */
struct mce_bank_dev {
	struct device_attribute	attr;			/* device attribute */
	char			attrname[ATTR_LEN];	/* attribute name */
	u8			bank;			/* bank number */
};
static struct mce_bank_dev mce_bank_devs[MAX_NR_BANKS];

struct mce_vendor_flags mce_flags __read_mostly;

struct mca_config mca_cfg __read_mostly = {
	.bootlog  = -1,
	/*
	 * Tolerant levels:
	 * 0: always panic on uncorrected errors, log corrected errors
	 * 1: panic or SIGBUS on uncorrected errors, log corrected errors
	 * 2: SIGBUS or log uncorrected errors (if possible), log corr. errors
	 * 3: never panic or SIGBUS, log all errors (for testing only)
	 */
	.tolerant = 1,
	.monarch_timeout = -1
};

static DEFINE_PER_CPU(struct mce, mces_seen);
static unsigned long mce_need_notify;

/*
 * MCA banks polled by the period polling timer for corrected events.
 * With Intel CMCI, this only has MCA banks which do not support CMCI (if any).
 */
DEFINE_PER_CPU(mce_banks_t, mce_poll_banks) = {
	[0 ... BITS_TO_LONGS(MAX_NR_BANKS)-1] = ~0UL
};

/*
 * MCA banks controlled through firmware first for corrected errors.
 * This is a global list of banks for which we won't enable CMCI and we
 * won't poll. Firmware controls these banks and is responsible for
 * reporting corrected errors through GHES. Uncorrected/recoverable
 * errors are still notified through a machine check.
 */
mce_banks_t mce_banks_ce_disabled;

static struct work_struct mce_work;
static struct irq_work mce_irq_work;

/*
 * CPU/chipset specific EDAC code can register a notifier call here to print
 * MCE errors in a human-readable form.
 */
BLOCKING_NOTIFIER_HEAD(x86_mce_decoder_chain);

/* Do initial initialization of a struct mce */
void mce_setup(struct mce *m)
{
	memset(m, 0, sizeof(struct mce));
	m->cpu = m->extcpu = smp_processor_id();
	/* need the internal __ version to avoid deadlocks */
	m->time = __ktime_get_real_seconds();
	m->cpuvendor = boot_cpu_data.x86_vendor;
	m->cpuid = cpuid_eax(1);
	m->socketid = cpu_data(m->extcpu).phys_proc_id;
	m->apicid = cpu_data(m->extcpu).initial_apicid;
	m->mcgcap = __rdmsr(MSR_IA32_MCG_CAP);

	if (this_cpu_has(X86_FEATURE_INTEL_PPIN))
		m->ppin = __rdmsr(MSR_PPIN);
	else if (this_cpu_has(X86_FEATURE_AMD_PPIN))
		m->ppin = __rdmsr(MSR_AMD_PPIN);

	m->microcode = boot_cpu_data.microcode;
}

DEFINE_PER_CPU(struct mce, injectm);
EXPORT_PER_CPU_SYMBOL_GPL(injectm);

void mce_log(struct mce *m)
{
	if (!mce_gen_pool_add(m))
		irq_work_queue(&mce_irq_work);
}
EXPORT_SYMBOL_GPL(mce_log);

void mce_register_decode_chain(struct notifier_block *nb)
{
	if (WARN_ON(nb->priority < MCE_PRIO_LOWEST ||
		    nb->priority > MCE_PRIO_HIGHEST))
		return;

	blocking_notifier_chain_register(&x86_mce_decoder_chain, nb);
}
EXPORT_SYMBOL_GPL(mce_register_decode_chain);

void mce_unregister_decode_chain(struct notifier_block *nb)
{
	blocking_notifier_chain_unregister(&x86_mce_decoder_chain, nb);
}
EXPORT_SYMBOL_GPL(mce_unregister_decode_chain);

u32 mca_msr_reg(int bank, enum mca_msr reg)
{
	if (mce_flags.smca) {
		switch (reg) {
		case MCA_CTL:	 return MSR_AMD64_SMCA_MCx_CTL(bank);
		case MCA_ADDR:	 return MSR_AMD64_SMCA_MCx_ADDR(bank);
		case MCA_MISC:	 return MSR_AMD64_SMCA_MCx_MISC(bank);
		case MCA_STATUS: return MSR_AMD64_SMCA_MCx_STATUS(bank);
		}
	}

	switch (reg) {
	case MCA_CTL:	 return MSR_IA32_MCx_CTL(bank);
	case MCA_ADDR:	 return MSR_IA32_MCx_ADDR(bank);
	case MCA_MISC:	 return MSR_IA32_MCx_MISC(bank);
	case MCA_STATUS: return MSR_IA32_MCx_STATUS(bank);
	}

	return 0;
}

static void __print_mce(struct mce *m)
{
	pr_emerg(HW_ERR "CPU %d: Machine Check%s: %Lx Bank %d: %016Lx\n",
		 m->extcpu,
		 (m->mcgstatus & MCG_STATUS_MCIP ? " Exception" : ""),
		 m->mcgstatus, m->bank, m->status);

	if (m->ip) {
		pr_emerg(HW_ERR "RIP%s %02x:<%016Lx> ",
			!(m->mcgstatus & MCG_STATUS_EIPV) ? " !INEXACT!" : "",
			m->cs, m->ip);

		if (m->cs == __KERNEL_CS)
			pr_cont("{%pS}", (void *)(unsigned long)m->ip);
		pr_cont("\n");
	}

	pr_emerg(HW_ERR "TSC %llx ", m->tsc);
	if (m->addr)
		pr_cont("ADDR %llx ", m->addr);
	if (m->misc)
		pr_cont("MISC %llx ", m->misc);
	if (m->ppin)
		pr_cont("PPIN %llx ", m->ppin);

	if (mce_flags.smca) {
		if (m->synd)
			pr_cont("SYND %llx ", m->synd);
		if (m->ipid)
			pr_cont("IPID %llx ", m->ipid);
	}

	pr_cont("\n");

	/*
	 * Note this output is parsed by external tools and old fields
	 * should not be changed.
	 */
	pr_emerg(HW_ERR "PROCESSOR %u:%x TIME %llu SOCKET %u APIC %x microcode %x\n",
		m->cpuvendor, m->cpuid, m->time, m->socketid, m->apicid,
		m->microcode);
}

static void print_mce(struct mce *m)
{
	__print_mce(m);

	if (m->cpuvendor != X86_VENDOR_AMD && m->cpuvendor != X86_VENDOR_HYGON)
		pr_emerg_ratelimited(HW_ERR "Run the above through 'mcelog --ascii'\n");
}

#define PANIC_TIMEOUT 5 /* 5 seconds */

static atomic_t mce_panicked;

static int fake_panic;
static atomic_t mce_fake_panicked;

/* Panic in progress. Enable interrupts and wait for final IPI */
static void wait_for_panic(void)
{
	long timeout = PANIC_TIMEOUT*USEC_PER_SEC;

	preempt_disable();
	local_irq_enable();
	while (timeout-- > 0)
		udelay(1);
	if (panic_timeout == 0)
		panic_timeout = mca_cfg.panic_timeout;
	panic("Panicing machine check CPU died");
}

static noinstr void mce_panic(const char *msg, struct mce *final, char *exp)
{
	struct llist_node *pending;
	struct mce_evt_llist *l;
	int apei_err = 0;

	/*
	 * Allow instrumentation around external facilities usage. Not that it
	 * matters a whole lot since the machine is going to panic anyway.
	 */
	instrumentation_begin();

	if (!fake_panic) {
		/*
		 * Make sure only one CPU runs in machine check panic
		 */
		if (atomic_inc_return(&mce_panicked) > 1)
			wait_for_panic();
		barrier();

		bust_spinlocks(1);
		console_verbose();
	} else {
		/* Don't log too much for fake panic */
		if (atomic_inc_return(&mce_fake_panicked) > 1)
			goto out;
	}
	pending = mce_gen_pool_prepare_records();
	/* First print corrected ones that are still unlogged */
	llist_for_each_entry(l, pending, llnode) {
		struct mce *m = &l->mce;
		if (!(m->status & MCI_STATUS_UC)) {
			print_mce(m);
			if (!apei_err)
				apei_err = apei_write_mce(m);
		}
	}
	/* Now print uncorrected but with the final one last */
	llist_for_each_entry(l, pending, llnode) {
		struct mce *m = &l->mce;
		if (!(m->status & MCI_STATUS_UC))
			continue;
		if (!final || mce_cmp(m, final)) {
			print_mce(m);
			if (!apei_err)
				apei_err = apei_write_mce(m);
		}
	}
	if (final) {
		print_mce(final);
		if (!apei_err)
			apei_err = apei_write_mce(final);
	}
	if (exp)
		pr_emerg(HW_ERR "Machine check: %s\n", exp);
	if (!fake_panic) {
		if (panic_timeout == 0)
			panic_timeout = mca_cfg.panic_timeout;
		panic(msg);
	} else
		pr_emerg(HW_ERR "Fake kernel panic: %s\n", msg);

out:
	instrumentation_end();
}

/* Support code for software error injection */

static int msr_to_offset(u32 msr)
{
	unsigned bank = __this_cpu_read(injectm.bank);

	if (msr == mca_cfg.rip_msr)
		return offsetof(struct mce, ip);
	if (msr == mca_msr_reg(bank, MCA_STATUS))
		return offsetof(struct mce, status);
	if (msr == mca_msr_reg(bank, MCA_ADDR))
		return offsetof(struct mce, addr);
	if (msr == mca_msr_reg(bank, MCA_MISC))
		return offsetof(struct mce, misc);
	if (msr == MSR_IA32_MCG_STATUS)
		return offsetof(struct mce, mcgstatus);
	return -1;
}

void ex_handler_msr_mce(struct pt_regs *regs, bool wrmsr)
{
	if (wrmsr) {
		pr_emerg("MSR access error: WRMSR to 0x%x (tried to write 0x%08x%08x) at rIP: 0x%lx (%pS)\n",
			 (unsigned int)regs->cx, (unsigned int)regs->dx, (unsigned int)regs->ax,
			 regs->ip, (void *)regs->ip);
	} else {
		pr_emerg("MSR access error: RDMSR from 0x%x at rIP: 0x%lx (%pS)\n",
			 (unsigned int)regs->cx, regs->ip, (void *)regs->ip);
	}

	show_stack_regs(regs);

	panic("MCA architectural violation!\n");

	while (true)
		cpu_relax();
}

/* MSR access wrappers used for error injection */
noinstr u64 mce_rdmsrl(u32 msr)
{
	DECLARE_ARGS(val, low, high);

	if (__this_cpu_read(injectm.finished)) {
		int offset;
		u64 ret;

		instrumentation_begin();

		offset = msr_to_offset(msr);
		if (offset < 0)
			ret = 0;
		else
			ret = *(u64 *)((char *)this_cpu_ptr(&injectm) + offset);

		instrumentation_end();

		return ret;
	}

	/*
	 * RDMSR on MCA MSRs should not fault. If they do, this is very much an
	 * architectural violation and needs to be reported to hw vendor. Panic
	 * the box to not allow any further progress.
	 */
	asm volatile("1: rdmsr\n"
		     "2:\n"
		     _ASM_EXTABLE_TYPE(1b, 2b, EX_TYPE_RDMSR_IN_MCE)
		     : EAX_EDX_RET(val, low, high) : "c" (msr));


	return EAX_EDX_VAL(val, low, high);
}

static noinstr void mce_wrmsrl(u32 msr, u64 v)
{
	u32 low, high;

	if (__this_cpu_read(injectm.finished)) {
		int offset;

		instrumentation_begin();

		offset = msr_to_offset(msr);
		if (offset >= 0)
			*(u64 *)((char *)this_cpu_ptr(&injectm) + offset) = v;

		instrumentation_end();

		return;
	}

	low  = (u32)v;
	high = (u32)(v >> 32);

	/* See comment in mce_rdmsrl() */
	asm volatile("1: wrmsr\n"
		     "2:\n"
		     _ASM_EXTABLE_TYPE(1b, 2b, EX_TYPE_WRMSR_IN_MCE)
		     : : "c" (msr), "a"(low), "d" (high) : "memory");
}

/*
 * Collect all global (w.r.t. this processor) status about this machine
 * check into our "mce" struct so that we can use it later to assess
 * the severity of the problem as we read per-bank specific details.
 */
static noinstr void mce_gather_info(struct mce *m, struct pt_regs *regs)
{
	/*
	 * Enable instrumentation around mce_setup() which calls external
	 * facilities.
	 */
	instrumentation_begin();
	mce_setup(m);
	instrumentation_end();

	m->mcgstatus = mce_rdmsrl(MSR_IA32_MCG_STATUS);
	if (regs) {
		/*
		 * Get the address of the instruction at the time of
		 * the machine check error.
		 */
		if (m->mcgstatus & (MCG_STATUS_RIPV|MCG_STATUS_EIPV)) {
			m->ip = regs->ip;
			m->cs = regs->cs;

			/*
			 * When in VM86 mode make the cs look like ring 3
			 * always. This is a lie, but it's better than passing
			 * the additional vm86 bit around everywhere.
			 */
			if (v8086_mode(regs))
				m->cs |= 3;
		}
		/* Use accurate RIP reporting if available. */
		if (mca_cfg.rip_msr)
			m->ip = mce_rdmsrl(mca_cfg.rip_msr);
	}
}

int mce_available(struct cpuinfo_x86 *c)
{
	if (mca_cfg.disabled)
		return 0;
	return cpu_has(c, X86_FEATURE_MCE) && cpu_has(c, X86_FEATURE_MCA);
}

static void mce_schedule_work(void)
{
	if (!mce_gen_pool_empty())
		schedule_work(&mce_work);
}

static void mce_irq_work_cb(struct irq_work *entry)
{
	mce_schedule_work();
}

/*
 * Check if the address reported by the CPU is in a format we can parse.
 * It would be possible to add code for most other cases, but all would
 * be somewhat complicated (e.g. segment offset would require an instruction
 * parser). So only support physical addresses up to page granularity for now.
 */
int mce_usable_address(struct mce *m)
{
	if (!(m->status & MCI_STATUS_ADDRV))
		return 0;

	/* Checks after this one are Intel/Zhaoxin-specific: */
	if (boot_cpu_data.x86_vendor != X86_VENDOR_INTEL &&
	    boot_cpu_data.x86_vendor != X86_VENDOR_ZHAOXIN)
		return 1;

	if (!(m->status & MCI_STATUS_MISCV))
		return 0;

	if (MCI_MISC_ADDR_LSB(m->misc) > PAGE_SHIFT)
		return 0;

	if (MCI_MISC_ADDR_MODE(m->misc) != MCI_MISC_ADDR_PHYS)
		return 0;

	return 1;
}
EXPORT_SYMBOL_GPL(mce_usable_address);

bool mce_is_memory_error(struct mce *m)
{
	switch (m->cpuvendor) {
	case X86_VENDOR_AMD:
	case X86_VENDOR_HYGON:
		return amd_mce_is_memory_error(m);

	case X86_VENDOR_INTEL:
	case X86_VENDOR_ZHAOXIN:
		/*
		 * Intel SDM Volume 3B - 15.9.2 Compound Error Codes
		 *
		 * Bit 7 of the MCACOD field of IA32_MCi_STATUS is used for
		 * indicating a memory error. Bit 8 is used for indicating a
		 * cache hierarchy error. The combination of bit 2 and bit 3
		 * is used for indicating a `generic' cache hierarchy error
		 * But we can't just blindly check the above bits, because if
		 * bit 11 is set, then it is a bus/interconnect error - and
		 * either way the above bits just gives more detail on what
		 * bus/interconnect error happened. Note that bit 12 can be
		 * ignored, as it's the "filter" bit.
		 */
		return (m->status & 0xef80) == BIT(7) ||
		       (m->status & 0xef00) == BIT(8) ||
		       (m->status & 0xeffc) == 0xc;

	default:
		return false;
	}
}
EXPORT_SYMBOL_GPL(mce_is_memory_error);

static bool whole_page(struct mce *m)
{
	if (!mca_cfg.ser || !(m->status & MCI_STATUS_MISCV))
		return true;

	return MCI_MISC_ADDR_LSB(m->misc) >= PAGE_SHIFT;
}

bool mce_is_correctable(struct mce *m)
{
	if (m->cpuvendor == X86_VENDOR_AMD && m->status & MCI_STATUS_DEFERRED)
		return false;

	if (m->cpuvendor == X86_VENDOR_HYGON && m->status & MCI_STATUS_DEFERRED)
		return false;

	if (m->status & MCI_STATUS_UC)
		return false;

	return true;
}
EXPORT_SYMBOL_GPL(mce_is_correctable);

static int mce_early_notifier(struct notifier_block *nb, unsigned long val,
			      void *data)
{
	struct mce *m = (struct mce *)data;

	if (!m)
		return NOTIFY_DONE;

	/* Emit the trace record: */
	trace_mce_record(m);

	set_bit(0, &mce_need_notify);

	mce_notify_irq();

	return NOTIFY_DONE;
}

static struct notifier_block early_nb = {
	.notifier_call	= mce_early_notifier,
	.priority	= MCE_PRIO_EARLY,
};

static int uc_decode_notifier(struct notifier_block *nb, unsigned long val,
			      void *data)
{
	struct mce *mce = (struct mce *)data;
	unsigned long pfn;

	if (!mce || !mce_usable_address(mce))
		return NOTIFY_DONE;

	if (mce->severity != MCE_AO_SEVERITY &&
	    mce->severity != MCE_DEFERRED_SEVERITY)
		return NOTIFY_DONE;

	pfn = mce->addr >> PAGE_SHIFT;
	if (!memory_failure(pfn, 0)) {
		set_mce_nospec(pfn, whole_page(mce));
		mce->kflags |= MCE_HANDLED_UC;
	}

	return NOTIFY_OK;
}

static struct notifier_block mce_uc_nb = {
	.notifier_call	= uc_decode_notifier,
	.priority	= MCE_PRIO_UC,
};

static int mce_default_notifier(struct notifier_block *nb, unsigned long val,
				void *data)
{
	struct mce *m = (struct mce *)data;

	if (!m)
		return NOTIFY_DONE;

	if (mca_cfg.print_all || !m->kflags)
		__print_mce(m);

	return NOTIFY_DONE;
}

static struct notifier_block mce_default_nb = {
	.notifier_call	= mce_default_notifier,
	/* lowest prio, we want it to run last. */
	.priority	= MCE_PRIO_LOWEST,
};

/*
 * Read ADDR and MISC registers.
 */
static noinstr void mce_read_aux(struct mce *m, int i)
{
	if (m->status & MCI_STATUS_MISCV)
		m->misc = mce_rdmsrl(mca_msr_reg(i, MCA_MISC));

	if (m->status & MCI_STATUS_ADDRV) {
		m->addr = mce_rdmsrl(mca_msr_reg(i, MCA_ADDR));

		/*
		 * Mask the reported address by the reported granularity.
		 */
		if (mca_cfg.ser && (m->status & MCI_STATUS_MISCV)) {
			u8 shift = MCI_MISC_ADDR_LSB(m->misc);
			m->addr >>= shift;
			m->addr <<= shift;
		}

		/*
		 * Extract [55:<lsb>] where lsb is the least significant
		 * *valid* bit of the address bits.
		 */
		if (mce_flags.smca) {
			u8 lsb = (m->addr >> 56) & 0x3f;

			m->addr &= GENMASK_ULL(55, lsb);
		}
	}

	if (mce_flags.smca) {
		m->ipid = mce_rdmsrl(MSR_AMD64_SMCA_MCx_IPID(i));

		if (m->status & MCI_STATUS_SYNDV)
			m->synd = mce_rdmsrl(MSR_AMD64_SMCA_MCx_SYND(i));
	}
}

DEFINE_PER_CPU(unsigned, mce_poll_count);

/*
 * Poll for corrected events or events that happened before reset.
 * Those are just logged through /dev/mcelog.
 *
 * This is executed in standard interrupt context.
 *
 * Note: spec recommends to panic for fatal unsignalled
 * errors here. However this would be quite problematic --
 * we would need to reimplement the Monarch handling and
 * it would mess up the exclusion between exception handler
 * and poll handler -- * so we skip this for now.
 * These cases should not happen anyways, or only when the CPU
 * is already totally * confused. In this case it's likely it will
 * not fully execute the machine check handler either.
 */
bool machine_check_poll(enum mcp_flags flags, mce_banks_t *b)
{
	struct mce_bank *mce_banks = this_cpu_ptr(mce_banks_array);
	bool error_seen = false;
	struct mce m;
	int i;

	this_cpu_inc(mce_poll_count);

	mce_gather_info(&m, NULL);

	if (flags & MCP_TIMESTAMP)
		m.tsc = rdtsc();

	for (i = 0; i < this_cpu_read(mce_num_banks); i++) {
		if (!mce_banks[i].ctl || !test_bit(i, *b))
			continue;

		m.misc = 0;
		m.addr = 0;
		m.bank = i;

		barrier();
		m.status = mce_rdmsrl(mca_msr_reg(i, MCA_STATUS));

		/* If this entry is not valid, ignore it */
		if (!(m.status & MCI_STATUS_VAL))
			continue;

		/*
		 * If we are logging everything (at CPU online) or this
		 * is a corrected error, then we must log it.
		 */
		if ((flags & MCP_UC) || !(m.status & MCI_STATUS_UC))
			goto log_it;

		/*
		 * Newer Intel systems that support software error
		 * recovery need to make additional checks. Other
		 * CPUs should skip over uncorrected errors, but log
		 * everything else.
		 */
		if (!mca_cfg.ser) {
			if (m.status & MCI_STATUS_UC)
				continue;
			goto log_it;
		}

		/* Log "not enabled" (speculative) errors */
		if (!(m.status & MCI_STATUS_EN))
			goto log_it;

		/*
		 * Log UCNA (SDM: 15.6.3 "UCR Error Classification")
		 * UC == 1 && PCC == 0 && S == 0
		 */
		if (!(m.status & MCI_STATUS_PCC) && !(m.status & MCI_STATUS_S))
			goto log_it;

		/*
		 * Skip anything else. Presumption is that our read of this
		 * bank is racing with a machine check. Leave the log alone
		 * for do_machine_check() to deal with it.
		 */
		continue;

log_it:
		error_seen = true;

		if (flags & MCP_DONTLOG)
			goto clear_it;

		mce_read_aux(&m, i);
		m.severity = mce_severity(&m, NULL, mca_cfg.tolerant, NULL, false);
		/*
		 * Don't get the IP here because it's unlikely to
		 * have anything to do with the actual error location.
		 */

		if (mca_cfg.dont_log_ce && !mce_usable_address(&m))
			goto clear_it;

		if (flags & MCP_QUEUE_LOG)
			mce_gen_pool_add(&m);
		else
			mce_log(&m);

clear_it:
		/*
		 * Clear state for this bank.
		 */
		mce_wrmsrl(mca_msr_reg(i, MCA_STATUS), 0);
	}

	/*
	 * Don't clear MCG_STATUS here because it's only defined for
	 * exceptions.
	 */

	sync_core();

	return error_seen;
}
EXPORT_SYMBOL_GPL(machine_check_poll);

/*
 * During IFU recovery Sandy Bridge -EP4S processors set the RIPV and
 * EIPV bits in MCG_STATUS to zero on the affected logical processor (SDM
 * Vol 3B Table 15-20). But this confuses both the code that determines
 * whether the machine check occurred in kernel or user mode, and also
 * the severity assessment code. Pretend that EIPV was set, and take the
 * ip/cs values from the pt_regs that mce_gather_info() ignored earlier.
 */
static void quirk_sandybridge_ifu(int bank, struct mce *m, struct pt_regs *regs)
{
	if (bank != 0)
		return;
	if ((m->mcgstatus & (MCG_STATUS_EIPV|MCG_STATUS_RIPV)) != 0)
		return;
	if ((m->status & (MCI_STATUS_OVER|MCI_STATUS_UC|
		          MCI_STATUS_EN|MCI_STATUS_MISCV|MCI_STATUS_ADDRV|
			  MCI_STATUS_PCC|MCI_STATUS_S|MCI_STATUS_AR|
			  MCACOD)) !=
			 (MCI_STATUS_UC|MCI_STATUS_EN|
			  MCI_STATUS_MISCV|MCI_STATUS_ADDRV|MCI_STATUS_S|
			  MCI_STATUS_AR|MCACOD_INSTR))
		return;

	m->mcgstatus |= MCG_STATUS_EIPV;
	m->ip = regs->ip;
	m->cs = regs->cs;
}

/*
 * Do a quick check if any of the events requires a panic.
 * This decides if we keep the events around or clear them.
 */
static int mce_no_way_out(struct mce *m, char **msg, unsigned long *validp,
			  struct pt_regs *regs)
{
	char *tmp = *msg;
	int i;

	for (i = 0; i < this_cpu_read(mce_num_banks); i++) {
		m->status = mce_rdmsrl(mca_msr_reg(i, MCA_STATUS));
		if (!(m->status & MCI_STATUS_VAL))
			continue;

		__set_bit(i, validp);
		if (mce_flags.snb_ifu_quirk)
			quirk_sandybridge_ifu(i, m, regs);

		m->bank = i;
		if (mce_severity(m, regs, mca_cfg.tolerant, &tmp, true) >= MCE_PANIC_SEVERITY) {
			mce_read_aux(m, i);
			*msg = tmp;
			return 1;
		}
	}
	return 0;
}

/*
 * Variable to establish order between CPUs while scanning.
 * Each CPU spins initially until executing is equal its number.
 */
static atomic_t mce_executing;

/*
 * Defines order of CPUs on entry. First CPU becomes Monarch.
 */
static atomic_t mce_callin;

/*
 * Track which CPUs entered the MCA broadcast synchronization and which not in
 * order to print holdouts.
 */
static cpumask_t mce_missing_cpus = CPU_MASK_ALL;

/*
 * Check if a timeout waiting for other CPUs happened.
 */
static noinstr int mce_timed_out(u64 *t, const char *msg)
{
	int ret = 0;

	/* Enable instrumentation around calls to external facilities */
	instrumentation_begin();

	/*
	 * The others already did panic for some reason.
	 * Bail out like in a timeout.
	 * rmb() to tell the compiler that system_state
	 * might have been modified by someone else.
	 */
	rmb();
	if (atomic_read(&mce_panicked))
		wait_for_panic();
	if (!mca_cfg.monarch_timeout)
		goto out;
	if ((s64)*t < SPINUNIT) {
		if (mca_cfg.tolerant <= 1) {
			if (cpumask_and(&mce_missing_cpus, cpu_online_mask, &mce_missing_cpus))
				pr_emerg("CPUs not responding to MCE broadcast (may include false positives): %*pbl\n",
					 cpumask_pr_args(&mce_missing_cpus));
			mce_panic(msg, NULL, NULL);
		}
		ret = 1;
		goto out;
	}
	*t -= SPINUNIT;

out:
	touch_nmi_watchdog();

	instrumentation_end();

	return ret;
}

/*
 * The Monarch's reign.  The Monarch is the CPU who entered
 * the machine check handler first. It waits for the others to
 * raise the exception too and then grades them. When any
 * error is fatal panic. Only then let the others continue.
 *
 * The other CPUs entering the MCE handler will be controlled by the
 * Monarch. They are called Subjects.
 *
 * This way we prevent any potential data corruption in a unrecoverable case
 * and also makes sure always all CPU's errors are examined.
 *
 * Also this detects the case of a machine check event coming from outer
 * space (not detected by any CPUs) In this case some external agent wants
 * us to shut down, so panic too.
 *
 * The other CPUs might still decide to panic if the handler happens
 * in a unrecoverable place, but in this case the system is in a semi-stable
 * state and won't corrupt anything by itself. It's ok to let the others
 * continue for a bit first.
 *
 * All the spin loops have timeouts; when a timeout happens a CPU
 * typically elects itself to be Monarch.
 */
static void mce_reign(void)
{
	int cpu;
	struct mce *m = NULL;
	int global_worst = 0;
	char *msg = NULL;

	/*
	 * This CPU is the Monarch and the other CPUs have run
	 * through their handlers.
	 * Grade the severity of the errors of all the CPUs.
	 */
	for_each_possible_cpu(cpu) {
		struct mce *mtmp = &per_cpu(mces_seen, cpu);

		if (mtmp->severity > global_worst) {
			global_worst = mtmp->severity;
			m = &per_cpu(mces_seen, cpu);
		}
	}

	/*
	 * Cannot recover? Panic here then.
	 * This dumps all the mces in the log buffer and stops the
	 * other CPUs.
	 */
	if (m && global_worst >= MCE_PANIC_SEVERITY && mca_cfg.tolerant < 3) {
		/* call mce_severity() to get "msg" for panic */
		mce_severity(m, NULL, mca_cfg.tolerant, &msg, true);
		mce_panic("Fatal machine check", m, msg);
	}

	/*
	 * For UC somewhere we let the CPU who detects it handle it.
	 * Also must let continue the others, otherwise the handling
	 * CPU could deadlock on a lock.
	 */

	/*
	 * No machine check event found. Must be some external
	 * source or one CPU is hung. Panic.
	 */
	if (global_worst <= MCE_KEEP_SEVERITY && mca_cfg.tolerant < 3)
		mce_panic("Fatal machine check from unknown source", NULL, NULL);

	/*
	 * Now clear all the mces_seen so that they don't reappear on
	 * the next mce.
	 */
	for_each_possible_cpu(cpu)
		memset(&per_cpu(mces_seen, cpu), 0, sizeof(struct mce));
}

static atomic_t global_nwo;

/*
 * Start of Monarch synchronization. This waits until all CPUs have
 * entered the exception handler and then determines if any of them
 * saw a fatal event that requires panic. Then it executes them
 * in the entry order.
 * TBD double check parallel CPU hotunplug
 */
static noinstr int mce_start(int *no_way_out)
{
	u64 timeout = (u64)mca_cfg.monarch_timeout * NSEC_PER_USEC;
	int order, ret = -1;

	if (!timeout)
		return ret;

	atomic_add(*no_way_out, &global_nwo);
	/*
	 * Rely on the implied barrier below, such that global_nwo
	 * is updated before mce_callin.
	 */
	order = atomic_inc_return(&mce_callin);
	cpumask_clear_cpu(smp_processor_id(), &mce_missing_cpus);

	/* Enable instrumentation around calls to external facilities */
	instrumentation_begin();

	/*
	 * Wait for everyone.
	 */
	while (atomic_read(&mce_callin) != num_online_cpus()) {
		if (mce_timed_out(&timeout,
				  "Timeout: Not all CPUs entered broadcast exception handler")) {
			atomic_set(&global_nwo, 0);
			goto out;
		}
		ndelay(SPINUNIT);
	}

	/*
	 * mce_callin should be read before global_nwo
	 */
	smp_rmb();

	if (order == 1) {
		/*
		 * Monarch: Starts executing now, the others wait.
		 */
		atomic_set(&mce_executing, 1);
	} else {
		/*
		 * Subject: Now start the scanning loop one by one in
		 * the original callin order.
		 * This way when there are any shared banks it will be
		 * only seen by one CPU before cleared, avoiding duplicates.
		 */
		while (atomic_read(&mce_executing) < order) {
			if (mce_timed_out(&timeout,
					  "Timeout: Subject CPUs unable to finish machine check processing")) {
				atomic_set(&global_nwo, 0);
				goto out;
			}
			ndelay(SPINUNIT);
		}
	}

	/*
	 * Cache the global no_way_out state.
	 */
	*no_way_out = atomic_read(&global_nwo);

	ret = order;

out:
	instrumentation_end();

	return ret;
}

/*
 * Synchronize between CPUs after main scanning loop.
 * This invokes the bulk of the Monarch processing.
 */
static noinstr int mce_end(int order)
{
	u64 timeout = (u64)mca_cfg.monarch_timeout * NSEC_PER_USEC;
	int ret = -1;

	/* Allow instrumentation around external facilities. */
	instrumentation_begin();

	if (!timeout)
		goto reset;
	if (order < 0)
		goto reset;

	/*
	 * Allow others to run.
	 */
	atomic_inc(&mce_executing);

	if (order == 1) {
		/*
		 * Monarch: Wait for everyone to go through their scanning
		 * loops.
		 */
		while (atomic_read(&mce_executing) <= num_online_cpus()) {
			if (mce_timed_out(&timeout,
					  "Timeout: Monarch CPU unable to finish machine check processing"))
				goto reset;
			ndelay(SPINUNIT);
		}

		mce_reign();
		barrier();
		ret = 0;
	} else {
		/*
		 * Subject: Wait for Monarch to finish.
		 */
		while (atomic_read(&mce_executing) != 0) {
			if (mce_timed_out(&timeout,
					  "Timeout: Monarch CPU did not finish machine check processing"))
				goto reset;
			ndelay(SPINUNIT);
		}

		/*
		 * Don't reset anything. That's done by the Monarch.
		 */
		ret = 0;
		goto out;
	}

	/*
	 * Reset all global state.
	 */
reset:
	atomic_set(&global_nwo, 0);
	atomic_set(&mce_callin, 0);
	cpumask_setall(&mce_missing_cpus);
	barrier();

	/*
	 * Let others run again.
	 */
	atomic_set(&mce_executing, 0);

out:
	instrumentation_end();

	return ret;
}

static void mce_clear_state(unsigned long *toclear)
{
	int i;

	for (i = 0; i < this_cpu_read(mce_num_banks); i++) {
		if (test_bit(i, toclear))
			mce_wrmsrl(mca_msr_reg(i, MCA_STATUS), 0);
	}
}

/*
 * Cases where we avoid rendezvous handler timeout:
 * 1) If this CPU is offline.
 *
 * 2) If crashing_cpu was set, e.g. we're entering kdump and we need to
 *  skip those CPUs which remain looping in the 1st kernel - see
 *  crash_nmi_callback().
 *
 * Note: there still is a small window between kexec-ing and the new,
 * kdump kernel establishing a new #MC handler where a broadcasted MCE
 * might not get handled properly.
 */
static noinstr bool mce_check_crashing_cpu(void)
{
	unsigned int cpu = smp_processor_id();

	if (arch_cpu_is_offline(cpu) ||
	    (crashing_cpu != -1 && crashing_cpu != cpu)) {
		u64 mcgstatus;

		mcgstatus = __rdmsr(MSR_IA32_MCG_STATUS);

		if (boot_cpu_data.x86_vendor == X86_VENDOR_ZHAOXIN) {
			if (mcgstatus & MCG_STATUS_LMCES)
				return false;
		}

		if (mcgstatus & MCG_STATUS_RIPV) {
			__wrmsr(MSR_IA32_MCG_STATUS, 0, 0);
			return true;
		}
	}
	return false;
}

static __always_inline int
__mc_scan_banks(struct mce *m, struct pt_regs *regs, struct mce *final,
		unsigned long *toclear, unsigned long *valid_banks, int no_way_out,
		int *worst)
{
	struct mce_bank *mce_banks = this_cpu_ptr(mce_banks_array);
	struct mca_config *cfg = &mca_cfg;
	int severity, i, taint = 0;

	for (i = 0; i < this_cpu_read(mce_num_banks); i++) {
		__clear_bit(i, toclear);
		if (!test_bit(i, valid_banks))
			continue;

		if (!mce_banks[i].ctl)
			continue;

		m->misc = 0;
		m->addr = 0;
		m->bank = i;

		m->status = mce_rdmsrl(mca_msr_reg(i, MCA_STATUS));
		if (!(m->status & MCI_STATUS_VAL))
			continue;

		/*
		 * Corrected or non-signaled errors are handled by
		 * machine_check_poll(). Leave them alone, unless this panics.
		 */
		if (!(m->status & (cfg->ser ? MCI_STATUS_S : MCI_STATUS_UC)) &&
			!no_way_out)
			continue;

		/* Set taint even when machine check was not enabled. */
		taint++;

		severity = mce_severity(m, regs, cfg->tolerant, NULL, true);

		/*
		 * When machine check was for corrected/deferred handler don't
		 * touch, unless we're panicking.
		 */
		if ((severity == MCE_KEEP_SEVERITY ||
		     severity == MCE_UCNA_SEVERITY) && !no_way_out)
			continue;

		__set_bit(i, toclear);

		/* Machine check event was not enabled. Clear, but ignore. */
		if (severity == MCE_NO_SEVERITY)
			continue;

		mce_read_aux(m, i);

		/* assuming valid severity level != 0 */
		m->severity = severity;

		/*
		 * Enable instrumentation around the mce_log() call which is
		 * done in #MC context, where instrumentation is disabled.
		 */
		instrumentation_begin();
		mce_log(m);
		instrumentation_end();

		if (severity > *worst) {
			*final = *m;
			*worst = severity;
		}
	}

	/* mce_clear_state will clear *final, save locally for use later */
	*m = *final;

	return taint;
}

static void kill_me_now(struct callback_head *ch)
{
	struct task_struct *p = container_of(ch, struct task_struct, mce_kill_me);

	p->mce_count = 0;
	force_sig(SIGBUS);
}

static void kill_me_maybe(struct callback_head *cb)
{
	struct task_struct *p = container_of(cb, struct task_struct, mce_kill_me);
	int flags = MF_ACTION_REQUIRED;
	int ret;

	p->mce_count = 0;
	pr_err("Uncorrected hardware memory error in user-access at %llx", p->mce_addr);

	if (!p->mce_ripv)
		flags |= MF_MUST_KILL;

	ret = memory_failure(p->mce_addr >> PAGE_SHIFT, flags);
	if (!ret) {
		set_mce_nospec(p->mce_addr >> PAGE_SHIFT, p->mce_whole_page);
		sync_core();
		return;
	}

	/*
	 * -EHWPOISON from memory_failure() means that it already sent SIGBUS
	 * to the current process with the proper error info, so no need to
	 * send SIGBUS here again.
	 */
	if (ret == -EHWPOISON)
		return;

	pr_err("Memory error not recovered");
	kill_me_now(cb);
<<<<<<< HEAD
}

static void kill_me_never(struct callback_head *cb)
{
	struct task_struct *p = container_of(cb, struct task_struct, mce_kill_me);

	p->mce_count = 0;
	pr_err("Kernel accessed poison in user space at %llx\n", p->mce_addr);
	if (!memory_failure(p->mce_addr >> PAGE_SHIFT, 0))
		set_mce_nospec(p->mce_addr >> PAGE_SHIFT, p->mce_whole_page);
}

=======
}

static void kill_me_never(struct callback_head *cb)
{
	struct task_struct *p = container_of(cb, struct task_struct, mce_kill_me);

	p->mce_count = 0;
	pr_err("Kernel accessed poison in user space at %llx\n", p->mce_addr);
	if (!memory_failure(p->mce_addr >> PAGE_SHIFT, 0))
		set_mce_nospec(p->mce_addr >> PAGE_SHIFT, p->mce_whole_page);
}

>>>>>>> 754e0b0e
static void queue_task_work(struct mce *m, char *msg, void (*func)(struct callback_head *))
{
	int count = ++current->mce_count;

	/* First call, save all the details */
	if (count == 1) {
		current->mce_addr = m->addr;
		current->mce_kflags = m->kflags;
		current->mce_ripv = !!(m->mcgstatus & MCG_STATUS_RIPV);
		current->mce_whole_page = whole_page(m);
		current->mce_kill_me.func = func;
	}

	/* Ten is likely overkill. Don't expect more than two faults before task_work() */
	if (count > 10)
		mce_panic("Too many consecutive machine checks while accessing user data", m, msg);

	/* Second or later call, make sure page address matches the one from first call */
	if (count > 1 && (current->mce_addr >> PAGE_SHIFT) != (m->addr >> PAGE_SHIFT))
		mce_panic("Consecutive machine checks to different user pages", m, msg);

	/* Do not call task_work_add() more than once */
	if (count > 1)
		return;

	task_work_add(current, &current->mce_kill_me, TWA_RESUME);
}

/* Handle unconfigured int18 (should never happen) */
static noinstr void unexpected_machine_check(struct pt_regs *regs)
{
	instrumentation_begin();
	pr_err("CPU#%d: Unexpected int18 (Machine Check)\n",
	       smp_processor_id());
	instrumentation_end();
}

/*
 * The actual machine check handler. This only handles real exceptions when
 * something got corrupted coming in through int 18.
 *
 * This is executed in #MC context not subject to normal locking rules.
 * This implies that most kernel services cannot be safely used. Don't even
 * think about putting a printk in there!
 *
 * On Intel systems this is entered on all CPUs in parallel through
 * MCE broadcast. However some CPUs might be broken beyond repair,
 * so be always careful when synchronizing with others.
 *
 * Tracing and kprobes are disabled: if we interrupted a kernel context
 * with IF=1, we need to minimize stack usage.  There are also recursion
 * issues: if the machine check was due to a failure of the memory
 * backing the user stack, tracing that reads the user stack will cause
 * potentially infinite recursion.
 *
 * Currently, the #MC handler calls out to a number of external facilities
 * and, therefore, allows instrumentation around them. The optimal thing to
 * have would be to do the absolutely minimal work required in #MC context
 * and have instrumentation disabled only around that. Further processing can
 * then happen in process context where instrumentation is allowed. Achieving
 * that requires careful auditing and modifications. Until then, the code
 * allows instrumentation temporarily, where required. *
 */
noinstr void do_machine_check(struct pt_regs *regs)
{
<<<<<<< HEAD
	int worst = 0, order, no_way_out, kill_current_task, lmce;
	DECLARE_BITMAP(valid_banks, MAX_NR_BANKS);
	DECLARE_BITMAP(toclear, MAX_NR_BANKS);
=======
	int worst = 0, order, no_way_out, kill_current_task, lmce, taint = 0;
	DECLARE_BITMAP(valid_banks, MAX_NR_BANKS) = { 0 };
	DECLARE_BITMAP(toclear, MAX_NR_BANKS) = { 0 };
>>>>>>> 754e0b0e
	struct mca_config *cfg = &mca_cfg;
	struct mce m, *final;
	char *msg = NULL;

	if (unlikely(mce_flags.p5))
		return pentium_machine_check(regs);
	else if (unlikely(mce_flags.winchip))
		return winchip_machine_check(regs);
	else if (unlikely(!mca_cfg.initialized))
		return unexpected_machine_check(regs);

	/*
	 * Establish sequential order between the CPUs entering the machine
	 * check handler.
	 */
	order = -1;

	/*
	 * If no_way_out gets set, there is no safe way to recover from this
	 * MCE.  If mca_cfg.tolerant is cranked up, we'll try anyway.
	 */
	no_way_out = 0;

	/*
	 * If kill_current_task is not set, there might be a way to recover from this
	 * error.
	 */
	kill_current_task = 0;

	/*
	 * MCEs are always local on AMD. Same is determined by MCG_STATUS_LMCES
	 * on Intel.
	 */
	lmce = 1;

	this_cpu_inc(mce_exception_count);

	mce_gather_info(&m, regs);
	m.tsc = rdtsc();

	final = this_cpu_ptr(&mces_seen);
	*final = m;

	no_way_out = mce_no_way_out(&m, &msg, valid_banks, regs);

	barrier();

	/*
	 * When no restart IP might need to kill or panic.
	 * Assume the worst for now, but if we find the
	 * severity is MCE_AR_SEVERITY we have other options.
	 */
	if (!(m.mcgstatus & MCG_STATUS_RIPV))
		kill_current_task = (cfg->tolerant == 3) ? 0 : 1;
	/*
	 * Check if this MCE is signaled to only this logical processor,
	 * on Intel, Zhaoxin only.
	 */
	if (m.cpuvendor == X86_VENDOR_INTEL ||
	    m.cpuvendor == X86_VENDOR_ZHAOXIN)
		lmce = m.mcgstatus & MCG_STATUS_LMCES;

	/*
	 * Local machine check may already know that we have to panic.
	 * Broadcast machine check begins rendezvous in mce_start()
	 * Go through all banks in exclusion of the other CPUs. This way we
	 * don't report duplicated events on shared banks because the first one
	 * to see it will clear it.
	 */
	if (lmce) {
		if (no_way_out && cfg->tolerant < 3)
			mce_panic("Fatal local machine check", &m, msg);
	} else {
		order = mce_start(&no_way_out);
	}

	taint = __mc_scan_banks(&m, regs, final, toclear, valid_banks, no_way_out, &worst);

	if (!no_way_out)
		mce_clear_state(toclear);

	/*
	 * Do most of the synchronization with other CPUs.
	 * When there's any problem use only local no_way_out state.
	 */
	if (!lmce) {
		if (mce_end(order) < 0) {
			if (!no_way_out)
				no_way_out = worst >= MCE_PANIC_SEVERITY;

			if (no_way_out && cfg->tolerant < 3)
				mce_panic("Fatal machine check on current CPU", &m, msg);
		}
	} else {
		/*
		 * If there was a fatal machine check we should have
		 * already called mce_panic earlier in this function.
		 * Since we re-read the banks, we might have found
		 * something new. Check again to see if we found a
		 * fatal error. We call "mce_severity()" again to
		 * make sure we have the right "msg".
		 */
		if (worst >= MCE_PANIC_SEVERITY && mca_cfg.tolerant < 3) {
			mce_severity(&m, regs, cfg->tolerant, &msg, true);
			mce_panic("Local fatal machine check!", &m, msg);
		}
	}

	/*
	 * Enable instrumentation around the external facilities like task_work_add()
	 * (via queue_task_work()), fixup_exception() etc. For now, that is. Fixing this
	 * properly would need a lot more involved reorganization.
	 */
	instrumentation_begin();

	if (taint)
		add_taint(TAINT_MACHINE_CHECK, LOCKDEP_NOW_UNRELIABLE);

	if (worst != MCE_AR_SEVERITY && !kill_current_task)
		goto out;

	/* Fault was in user mode and we need to take some action */
	if ((m.cs & 3) == 3) {
		/* If this triggers there is no way to recover. Die hard. */
		BUG_ON(!on_thread_stack() || !user_mode(regs));

		if (kill_current_task)
			queue_task_work(&m, msg, kill_me_now);
		else
			queue_task_work(&m, msg, kill_me_maybe);

	} else {
		/*
		 * Handle an MCE which has happened in kernel space but from
		 * which the kernel can recover: ex_has_fault_handler() has
		 * already verified that the rIP at which the error happened is
		 * a rIP from which the kernel can recover (by jumping to
		 * recovery code specified in _ASM_EXTABLE_FAULT()) and the
		 * corresponding exception handler which would do that is the
		 * proper one.
		 */
		if (m.kflags & MCE_IN_KERNEL_RECOV) {
			if (!fixup_exception(regs, X86_TRAP_MC, 0, 0))
				mce_panic("Failed kernel mode recovery", &m, msg);
		}

		if (m.kflags & MCE_IN_KERNEL_COPYIN)
			queue_task_work(&m, msg, kill_me_never);
	}

out:
	instrumentation_end();

	mce_wrmsrl(MSR_IA32_MCG_STATUS, 0);
}
EXPORT_SYMBOL_GPL(do_machine_check);

#ifndef CONFIG_MEMORY_FAILURE
int memory_failure(unsigned long pfn, int flags)
{
	/* mce_severity() should not hand us an ACTION_REQUIRED error */
	BUG_ON(flags & MF_ACTION_REQUIRED);
	pr_err("Uncorrected memory error in page 0x%lx ignored\n"
	       "Rebuild kernel with CONFIG_MEMORY_FAILURE=y for smarter handling\n",
	       pfn);

	return 0;
}
#endif

/*
 * Periodic polling timer for "silent" machine check errors.  If the
 * poller finds an MCE, poll 2x faster.  When the poller finds no more
 * errors, poll 2x slower (up to check_interval seconds).
 */
static unsigned long check_interval = INITIAL_CHECK_INTERVAL;

static DEFINE_PER_CPU(unsigned long, mce_next_interval); /* in jiffies */
static DEFINE_PER_CPU(struct timer_list, mce_timer);

static unsigned long mce_adjust_timer_default(unsigned long interval)
{
	return interval;
}

static unsigned long (*mce_adjust_timer)(unsigned long interval) = mce_adjust_timer_default;

static void __start_timer(struct timer_list *t, unsigned long interval)
{
	unsigned long when = jiffies + interval;
	unsigned long flags;

	local_irq_save(flags);

	if (!timer_pending(t) || time_before(when, t->expires))
		mod_timer(t, round_jiffies(when));

	local_irq_restore(flags);
}

static void mce_timer_fn(struct timer_list *t)
{
	struct timer_list *cpu_t = this_cpu_ptr(&mce_timer);
	unsigned long iv;

	WARN_ON(cpu_t != t);

	iv = __this_cpu_read(mce_next_interval);

	if (mce_available(this_cpu_ptr(&cpu_info))) {
		machine_check_poll(0, this_cpu_ptr(&mce_poll_banks));

		if (mce_intel_cmci_poll()) {
			iv = mce_adjust_timer(iv);
			goto done;
		}
	}

	/*
	 * Alert userspace if needed. If we logged an MCE, reduce the polling
	 * interval, otherwise increase the polling interval.
	 */
	if (mce_notify_irq())
		iv = max(iv / 2, (unsigned long) HZ/100);
	else
		iv = min(iv * 2, round_jiffies_relative(check_interval * HZ));

done:
	__this_cpu_write(mce_next_interval, iv);
	__start_timer(t, iv);
}

/*
 * Ensure that the timer is firing in @interval from now.
 */
void mce_timer_kick(unsigned long interval)
{
	struct timer_list *t = this_cpu_ptr(&mce_timer);
	unsigned long iv = __this_cpu_read(mce_next_interval);

	__start_timer(t, interval);

	if (interval < iv)
		__this_cpu_write(mce_next_interval, interval);
}

/* Must not be called in IRQ context where del_timer_sync() can deadlock */
static void mce_timer_delete_all(void)
{
	int cpu;

	for_each_online_cpu(cpu)
		del_timer_sync(&per_cpu(mce_timer, cpu));
}

/*
 * Notify the user(s) about new machine check events.
 * Can be called from interrupt context, but not from machine check/NMI
 * context.
 */
int mce_notify_irq(void)
{
	/* Not more than two messages every minute */
	static DEFINE_RATELIMIT_STATE(ratelimit, 60*HZ, 2);

	if (test_and_clear_bit(0, &mce_need_notify)) {
		mce_work_trigger();

		if (__ratelimit(&ratelimit))
			pr_info(HW_ERR "Machine check events logged\n");

		return 1;
	}
	return 0;
}
EXPORT_SYMBOL_GPL(mce_notify_irq);

static void __mcheck_cpu_mce_banks_init(void)
{
	struct mce_bank *mce_banks = this_cpu_ptr(mce_banks_array);
	u8 n_banks = this_cpu_read(mce_num_banks);
	int i;

	for (i = 0; i < n_banks; i++) {
		struct mce_bank *b = &mce_banks[i];

		/*
		 * Init them all, __mcheck_cpu_apply_quirks() is going to apply
		 * the required vendor quirks before
		 * __mcheck_cpu_init_clear_banks() does the final bank setup.
		 */
		b->ctl = -1ULL;
		b->init = true;
	}
}

/*
 * Initialize Machine Checks for a CPU.
 */
static void __mcheck_cpu_cap_init(void)
{
	u64 cap;
	u8 b;

	rdmsrl(MSR_IA32_MCG_CAP, cap);

	b = cap & MCG_BANKCNT_MASK;

	if (b > MAX_NR_BANKS) {
		pr_warn("CPU%d: Using only %u machine check banks out of %u\n",
			smp_processor_id(), MAX_NR_BANKS, b);
		b = MAX_NR_BANKS;
	}

	this_cpu_write(mce_num_banks, b);

	__mcheck_cpu_mce_banks_init();

	/* Use accurate RIP reporting if available. */
	if ((cap & MCG_EXT_P) && MCG_EXT_CNT(cap) >= 9)
		mca_cfg.rip_msr = MSR_IA32_MCG_EIP;

	if (cap & MCG_SER_P)
		mca_cfg.ser = 1;
}

static void __mcheck_cpu_init_generic(void)
{
	enum mcp_flags m_fl = 0;
	mce_banks_t all_banks;
	u64 cap;

	if (!mca_cfg.bootlog)
		m_fl = MCP_DONTLOG;

	/*
	 * Log the machine checks left over from the previous reset. Log them
	 * only, do not start processing them. That will happen in mcheck_late_init()
	 * when all consumers have been registered on the notifier chain.
	 */
	bitmap_fill(all_banks, MAX_NR_BANKS);
	machine_check_poll(MCP_UC | MCP_QUEUE_LOG | m_fl, &all_banks);

	cr4_set_bits(X86_CR4_MCE);

	rdmsrl(MSR_IA32_MCG_CAP, cap);
	if (cap & MCG_CTL_P)
		wrmsr(MSR_IA32_MCG_CTL, 0xffffffff, 0xffffffff);
}

static void __mcheck_cpu_init_clear_banks(void)
{
	struct mce_bank *mce_banks = this_cpu_ptr(mce_banks_array);
	int i;

	for (i = 0; i < this_cpu_read(mce_num_banks); i++) {
		struct mce_bank *b = &mce_banks[i];

		if (!b->init)
			continue;
		wrmsrl(mca_msr_reg(i, MCA_CTL), b->ctl);
		wrmsrl(mca_msr_reg(i, MCA_STATUS), 0);
	}
}

/*
 * Do a final check to see if there are any unused/RAZ banks.
 *
 * This must be done after the banks have been initialized and any quirks have
 * been applied.
 *
 * Do not call this from any user-initiated flows, e.g. CPU hotplug or sysfs.
 * Otherwise, a user who disables a bank will not be able to re-enable it
 * without a system reboot.
 */
static void __mcheck_cpu_check_banks(void)
{
	struct mce_bank *mce_banks = this_cpu_ptr(mce_banks_array);
	u64 msrval;
	int i;

	for (i = 0; i < this_cpu_read(mce_num_banks); i++) {
		struct mce_bank *b = &mce_banks[i];

		if (!b->init)
			continue;

		rdmsrl(mca_msr_reg(i, MCA_CTL), msrval);
		b->init = !!msrval;
	}
}

/* Add per CPU specific workarounds here */
static int __mcheck_cpu_apply_quirks(struct cpuinfo_x86 *c)
{
	struct mce_bank *mce_banks = this_cpu_ptr(mce_banks_array);
	struct mca_config *cfg = &mca_cfg;

	if (c->x86_vendor == X86_VENDOR_UNKNOWN) {
		pr_info("unknown CPU type - not enabling MCE support\n");
		return -EOPNOTSUPP;
	}

	/* This should be disabled by the BIOS, but isn't always */
	if (c->x86_vendor == X86_VENDOR_AMD) {
		if (c->x86 == 15 && this_cpu_read(mce_num_banks) > 4) {
			/*
			 * disable GART TBL walk error reporting, which
			 * trips off incorrectly with the IOMMU & 3ware
			 * & Cerberus:
			 */
			clear_bit(10, (unsigned long *)&mce_banks[4].ctl);
		}
		if (c->x86 < 0x11 && cfg->bootlog < 0) {
			/*
			 * Lots of broken BIOS around that don't clear them
			 * by default and leave crap in there. Don't log:
			 */
			cfg->bootlog = 0;
		}
		/*
		 * Various K7s with broken bank 0 around. Always disable
		 * by default.
		 */
		if (c->x86 == 6 && this_cpu_read(mce_num_banks) > 0)
			mce_banks[0].ctl = 0;

		/*
		 * overflow_recov is supported for F15h Models 00h-0fh
		 * even though we don't have a CPUID bit for it.
		 */
		if (c->x86 == 0x15 && c->x86_model <= 0xf)
			mce_flags.overflow_recov = 1;

	}

	if (c->x86_vendor == X86_VENDOR_INTEL) {
		/*
		 * SDM documents that on family 6 bank 0 should not be written
		 * because it aliases to another special BIOS controlled
		 * register.
		 * But it's not aliased anymore on model 0x1a+
		 * Don't ignore bank 0 completely because there could be a
		 * valid event later, merely don't write CTL0.
		 */

		if (c->x86 == 6 && c->x86_model < 0x1A && this_cpu_read(mce_num_banks) > 0)
			mce_banks[0].init = false;

		/*
		 * All newer Intel systems support MCE broadcasting. Enable
		 * synchronization with a one second timeout.
		 */
		if ((c->x86 > 6 || (c->x86 == 6 && c->x86_model >= 0xe)) &&
			cfg->monarch_timeout < 0)
			cfg->monarch_timeout = USEC_PER_SEC;

		/*
		 * There are also broken BIOSes on some Pentium M and
		 * earlier systems:
		 */
		if (c->x86 == 6 && c->x86_model <= 13 && cfg->bootlog < 0)
			cfg->bootlog = 0;

		if (c->x86 == 6 && c->x86_model == 45)
			mce_flags.snb_ifu_quirk = 1;
	}

	if (c->x86_vendor == X86_VENDOR_ZHAOXIN) {
		/*
		 * All newer Zhaoxin CPUs support MCE broadcasting. Enable
		 * synchronization with a one second timeout.
		 */
		if (c->x86 > 6 || (c->x86_model == 0x19 || c->x86_model == 0x1f)) {
			if (cfg->monarch_timeout < 0)
				cfg->monarch_timeout = USEC_PER_SEC;
		}
	}

	if (cfg->monarch_timeout < 0)
		cfg->monarch_timeout = 0;
	if (cfg->bootlog != 0)
		cfg->panic_timeout = 30;

	return 0;
}

static int __mcheck_cpu_ancient_init(struct cpuinfo_x86 *c)
{
	if (c->x86 != 5)
		return 0;

	switch (c->x86_vendor) {
	case X86_VENDOR_INTEL:
		intel_p5_mcheck_init(c);
		mce_flags.p5 = 1;
		return 1;
	case X86_VENDOR_CENTAUR:
		winchip_mcheck_init(c);
		mce_flags.winchip = 1;
		return 1;
	default:
		return 0;
	}

	return 0;
}

/*
 * Init basic CPU features needed for early decoding of MCEs.
 */
static void __mcheck_cpu_init_early(struct cpuinfo_x86 *c)
{
	if (c->x86_vendor == X86_VENDOR_AMD || c->x86_vendor == X86_VENDOR_HYGON) {
		mce_flags.overflow_recov = !!cpu_has(c, X86_FEATURE_OVERFLOW_RECOV);
		mce_flags.succor	 = !!cpu_has(c, X86_FEATURE_SUCCOR);
		mce_flags.smca		 = !!cpu_has(c, X86_FEATURE_SMCA);
		mce_flags.amd_threshold	 = 1;
	}
}

static void mce_centaur_feature_init(struct cpuinfo_x86 *c)
{
	struct mca_config *cfg = &mca_cfg;

	 /*
	  * All newer Centaur CPUs support MCE broadcasting. Enable
	  * synchronization with a one second timeout.
	  */
	if ((c->x86 == 6 && c->x86_model == 0xf && c->x86_stepping >= 0xe) ||
	     c->x86 > 6) {
		if (cfg->monarch_timeout < 0)
			cfg->monarch_timeout = USEC_PER_SEC;
	}
}

static void mce_zhaoxin_feature_init(struct cpuinfo_x86 *c)
{
	struct mce_bank *mce_banks = this_cpu_ptr(mce_banks_array);

	/*
	 * These CPUs have MCA bank 8 which reports only one error type called
	 * SVAD (System View Address Decoder). The reporting of that error is
	 * controlled by IA32_MC8.CTL.0.
	 *
	 * If enabled, prefetching on these CPUs will cause SVAD MCE when
	 * virtual machines start and result in a system  panic. Always disable
	 * bank 8 SVAD error by default.
	 */
	if ((c->x86 == 7 && c->x86_model == 0x1b) ||
	    (c->x86_model == 0x19 || c->x86_model == 0x1f)) {
		if (this_cpu_read(mce_num_banks) > 8)
			mce_banks[8].ctl = 0;
	}

	intel_init_cmci();
	intel_init_lmce();
	mce_adjust_timer = cmci_intel_adjust_timer;
}

static void mce_zhaoxin_feature_clear(struct cpuinfo_x86 *c)
{
	intel_clear_lmce();
}

static void __mcheck_cpu_init_vendor(struct cpuinfo_x86 *c)
{
	switch (c->x86_vendor) {
	case X86_VENDOR_INTEL:
		mce_intel_feature_init(c);
		mce_adjust_timer = cmci_intel_adjust_timer;
		break;

	case X86_VENDOR_AMD: {
		mce_amd_feature_init(c);
		break;
		}

	case X86_VENDOR_HYGON:
		mce_hygon_feature_init(c);
		break;

	case X86_VENDOR_CENTAUR:
		mce_centaur_feature_init(c);
		break;

	case X86_VENDOR_ZHAOXIN:
		mce_zhaoxin_feature_init(c);
		break;

	default:
		break;
	}
}

static void __mcheck_cpu_clear_vendor(struct cpuinfo_x86 *c)
{
	switch (c->x86_vendor) {
	case X86_VENDOR_INTEL:
		mce_intel_feature_clear(c);
		break;

	case X86_VENDOR_ZHAOXIN:
		mce_zhaoxin_feature_clear(c);
		break;

	default:
		break;
	}
}

static void mce_start_timer(struct timer_list *t)
{
	unsigned long iv = check_interval * HZ;

	if (mca_cfg.ignore_ce || !iv)
		return;

	this_cpu_write(mce_next_interval, iv);
	__start_timer(t, iv);
}

static void __mcheck_cpu_setup_timer(void)
{
	struct timer_list *t = this_cpu_ptr(&mce_timer);

	timer_setup(t, mce_timer_fn, TIMER_PINNED);
}

static void __mcheck_cpu_init_timer(void)
{
	struct timer_list *t = this_cpu_ptr(&mce_timer);

	timer_setup(t, mce_timer_fn, TIMER_PINNED);
	mce_start_timer(t);
}

bool filter_mce(struct mce *m)
{
	if (boot_cpu_data.x86_vendor == X86_VENDOR_AMD)
		return amd_filter_mce(m);
	if (boot_cpu_data.x86_vendor == X86_VENDOR_INTEL)
		return intel_filter_mce(m);

	return false;
}

static __always_inline void exc_machine_check_kernel(struct pt_regs *regs)
{
	irqentry_state_t irq_state;

	WARN_ON_ONCE(user_mode(regs));

	/*
	 * Only required when from kernel mode. See
	 * mce_check_crashing_cpu() for details.
	 */
	if (mca_cfg.initialized && mce_check_crashing_cpu())
		return;

	irq_state = irqentry_nmi_enter(regs);

	do_machine_check(regs);

	irqentry_nmi_exit(regs, irq_state);
}

static __always_inline void exc_machine_check_user(struct pt_regs *regs)
{
	irqentry_enter_from_user_mode(regs);

	do_machine_check(regs);

	irqentry_exit_to_user_mode(regs);
}

#ifdef CONFIG_X86_64
/* MCE hit kernel mode */
DEFINE_IDTENTRY_MCE(exc_machine_check)
{
	unsigned long dr7;

	dr7 = local_db_save();
	exc_machine_check_kernel(regs);
	local_db_restore(dr7);
}

/* The user mode variant. */
DEFINE_IDTENTRY_MCE_USER(exc_machine_check)
{
	unsigned long dr7;

	dr7 = local_db_save();
	exc_machine_check_user(regs);
	local_db_restore(dr7);
}
#else
/* 32bit unified entry point */
DEFINE_IDTENTRY_RAW(exc_machine_check)
{
	unsigned long dr7;

	dr7 = local_db_save();
	if (user_mode(regs))
		exc_machine_check_user(regs);
	else
		exc_machine_check_kernel(regs);
	local_db_restore(dr7);
}
#endif

/*
 * Called for each booted CPU to set up machine checks.
 * Must be called with preempt off:
 */
void mcheck_cpu_init(struct cpuinfo_x86 *c)
{
	if (mca_cfg.disabled)
		return;

	if (__mcheck_cpu_ancient_init(c))
		return;

	if (!mce_available(c))
		return;

	__mcheck_cpu_cap_init();

	if (__mcheck_cpu_apply_quirks(c) < 0) {
		mca_cfg.disabled = 1;
		return;
	}

	if (mce_gen_pool_init()) {
		mca_cfg.disabled = 1;
		pr_emerg("Couldn't allocate MCE records pool!\n");
		return;
	}

	mca_cfg.initialized = 1;

	__mcheck_cpu_init_early(c);
	__mcheck_cpu_init_generic();
	__mcheck_cpu_init_vendor(c);
	__mcheck_cpu_init_clear_banks();
	__mcheck_cpu_check_banks();
	__mcheck_cpu_setup_timer();
}

/*
 * Called for each booted CPU to clear some machine checks opt-ins
 */
void mcheck_cpu_clear(struct cpuinfo_x86 *c)
{
	if (mca_cfg.disabled)
		return;

	if (!mce_available(c))
		return;

	/*
	 * Possibly to clear general settings generic to x86
	 * __mcheck_cpu_clear_generic(c);
	 */
	__mcheck_cpu_clear_vendor(c);

}

static void __mce_disable_bank(void *arg)
{
	int bank = *((int *)arg);
	__clear_bit(bank, this_cpu_ptr(mce_poll_banks));
	cmci_disable_bank(bank);
}

void mce_disable_bank(int bank)
{
	if (bank >= this_cpu_read(mce_num_banks)) {
		pr_warn(FW_BUG
			"Ignoring request to disable invalid MCA bank %d.\n",
			bank);
		return;
	}
	set_bit(bank, mce_banks_ce_disabled);
	on_each_cpu(__mce_disable_bank, &bank, 1);
}

/*
 * mce=off Disables machine check
 * mce=no_cmci Disables CMCI
 * mce=no_lmce Disables LMCE
 * mce=dont_log_ce Clears corrected events silently, no log created for CEs.
 * mce=print_all Print all machine check logs to console
 * mce=ignore_ce Disables polling and CMCI, corrected events are not cleared.
 * mce=TOLERANCELEVEL[,monarchtimeout] (number, see above)
 *	monarchtimeout is how long to wait for other CPUs on machine
 *	check, or 0 to not wait
 * mce=bootlog Log MCEs from before booting. Disabled by default on AMD Fam10h
	and older.
 * mce=nobootlog Don't log MCEs from before booting.
 * mce=bios_cmci_threshold Don't program the CMCI threshold
 * mce=recovery force enable copy_mc_fragile()
 */
static int __init mcheck_enable(char *str)
{
	struct mca_config *cfg = &mca_cfg;

	if (*str == 0) {
		enable_p5_mce();
		return 1;
	}
	if (*str == '=')
		str++;
	if (!strcmp(str, "off"))
		cfg->disabled = 1;
	else if (!strcmp(str, "no_cmci"))
		cfg->cmci_disabled = true;
	else if (!strcmp(str, "no_lmce"))
		cfg->lmce_disabled = 1;
	else if (!strcmp(str, "dont_log_ce"))
		cfg->dont_log_ce = true;
	else if (!strcmp(str, "print_all"))
		cfg->print_all = true;
	else if (!strcmp(str, "ignore_ce"))
		cfg->ignore_ce = true;
	else if (!strcmp(str, "bootlog") || !strcmp(str, "nobootlog"))
		cfg->bootlog = (str[0] == 'b');
	else if (!strcmp(str, "bios_cmci_threshold"))
		cfg->bios_cmci_threshold = 1;
	else if (!strcmp(str, "recovery"))
		cfg->recovery = 1;
	else if (isdigit(str[0])) {
		if (get_option(&str, &cfg->tolerant) == 2)
			get_option(&str, &(cfg->monarch_timeout));
	} else {
		pr_info("mce argument %s ignored. Please use /sys\n", str);
		return 0;
	}
	return 1;
}
__setup("mce", mcheck_enable);

int __init mcheck_init(void)
{
	mce_register_decode_chain(&early_nb);
	mce_register_decode_chain(&mce_uc_nb);
	mce_register_decode_chain(&mce_default_nb);

	INIT_WORK(&mce_work, mce_gen_pool_process);
	init_irq_work(&mce_irq_work, mce_irq_work_cb);

	return 0;
}

/*
 * mce_syscore: PM support
 */

/*
 * Disable machine checks on suspend and shutdown. We can't really handle
 * them later.
 */
static void mce_disable_error_reporting(void)
{
	struct mce_bank *mce_banks = this_cpu_ptr(mce_banks_array);
	int i;

	for (i = 0; i < this_cpu_read(mce_num_banks); i++) {
		struct mce_bank *b = &mce_banks[i];

		if (b->init)
			wrmsrl(mca_msr_reg(i, MCA_CTL), 0);
	}
	return;
}

static void vendor_disable_error_reporting(void)
{
	/*
	 * Don't clear on Intel or AMD or Hygon or Zhaoxin CPUs. Some of these
	 * MSRs are socket-wide. Disabling them for just a single offlined CPU
	 * is bad, since it will inhibit reporting for all shared resources on
	 * the socket like the last level cache (LLC), the integrated memory
	 * controller (iMC), etc.
	 */
	if (boot_cpu_data.x86_vendor == X86_VENDOR_INTEL ||
	    boot_cpu_data.x86_vendor == X86_VENDOR_HYGON ||
	    boot_cpu_data.x86_vendor == X86_VENDOR_AMD ||
	    boot_cpu_data.x86_vendor == X86_VENDOR_ZHAOXIN)
		return;

	mce_disable_error_reporting();
}

static int mce_syscore_suspend(void)
{
	vendor_disable_error_reporting();
	return 0;
}

static void mce_syscore_shutdown(void)
{
	vendor_disable_error_reporting();
}

/*
 * On resume clear all MCE state. Don't want to see leftovers from the BIOS.
 * Only one CPU is active at this time, the others get re-added later using
 * CPU hotplug:
 */
static void mce_syscore_resume(void)
{
	__mcheck_cpu_init_generic();
	__mcheck_cpu_init_vendor(raw_cpu_ptr(&cpu_info));
	__mcheck_cpu_init_clear_banks();
}

static struct syscore_ops mce_syscore_ops = {
	.suspend	= mce_syscore_suspend,
	.shutdown	= mce_syscore_shutdown,
	.resume		= mce_syscore_resume,
};

/*
 * mce_device: Sysfs support
 */

static void mce_cpu_restart(void *data)
{
	if (!mce_available(raw_cpu_ptr(&cpu_info)))
		return;
	__mcheck_cpu_init_generic();
	__mcheck_cpu_init_clear_banks();
	__mcheck_cpu_init_timer();
}

/* Reinit MCEs after user configuration changes */
static void mce_restart(void)
{
	mce_timer_delete_all();
	on_each_cpu(mce_cpu_restart, NULL, 1);
}

/* Toggle features for corrected errors */
static void mce_disable_cmci(void *data)
{
	if (!mce_available(raw_cpu_ptr(&cpu_info)))
		return;
	cmci_clear();
}

static void mce_enable_ce(void *all)
{
	if (!mce_available(raw_cpu_ptr(&cpu_info)))
		return;
	cmci_reenable();
	cmci_recheck();
	if (all)
		__mcheck_cpu_init_timer();
}

static struct bus_type mce_subsys = {
	.name		= "machinecheck",
	.dev_name	= "machinecheck",
};

DEFINE_PER_CPU(struct device *, mce_device);

static inline struct mce_bank_dev *attr_to_bank(struct device_attribute *attr)
{
	return container_of(attr, struct mce_bank_dev, attr);
}

static ssize_t show_bank(struct device *s, struct device_attribute *attr,
			 char *buf)
{
	u8 bank = attr_to_bank(attr)->bank;
	struct mce_bank *b;

	if (bank >= per_cpu(mce_num_banks, s->id))
		return -EINVAL;

	b = &per_cpu(mce_banks_array, s->id)[bank];

	if (!b->init)
		return -ENODEV;

	return sprintf(buf, "%llx\n", b->ctl);
}

static ssize_t set_bank(struct device *s, struct device_attribute *attr,
			const char *buf, size_t size)
{
	u8 bank = attr_to_bank(attr)->bank;
	struct mce_bank *b;
	u64 new;

	if (kstrtou64(buf, 0, &new) < 0)
		return -EINVAL;

	if (bank >= per_cpu(mce_num_banks, s->id))
		return -EINVAL;

	b = &per_cpu(mce_banks_array, s->id)[bank];

	if (!b->init)
		return -ENODEV;

	b->ctl = new;
	mce_restart();

	return size;
}

static ssize_t set_ignore_ce(struct device *s,
			     struct device_attribute *attr,
			     const char *buf, size_t size)
{
	u64 new;

	if (kstrtou64(buf, 0, &new) < 0)
		return -EINVAL;

	mutex_lock(&mce_sysfs_mutex);
	if (mca_cfg.ignore_ce ^ !!new) {
		if (new) {
			/* disable ce features */
			mce_timer_delete_all();
			on_each_cpu(mce_disable_cmci, NULL, 1);
			mca_cfg.ignore_ce = true;
		} else {
			/* enable ce features */
			mca_cfg.ignore_ce = false;
			on_each_cpu(mce_enable_ce, (void *)1, 1);
		}
	}
	mutex_unlock(&mce_sysfs_mutex);

	return size;
}

static ssize_t set_cmci_disabled(struct device *s,
				 struct device_attribute *attr,
				 const char *buf, size_t size)
{
	u64 new;

	if (kstrtou64(buf, 0, &new) < 0)
		return -EINVAL;

	mutex_lock(&mce_sysfs_mutex);
	if (mca_cfg.cmci_disabled ^ !!new) {
		if (new) {
			/* disable cmci */
			on_each_cpu(mce_disable_cmci, NULL, 1);
			mca_cfg.cmci_disabled = true;
		} else {
			/* enable cmci */
			mca_cfg.cmci_disabled = false;
			on_each_cpu(mce_enable_ce, NULL, 1);
		}
	}
	mutex_unlock(&mce_sysfs_mutex);

	return size;
}

static ssize_t store_int_with_restart(struct device *s,
				      struct device_attribute *attr,
				      const char *buf, size_t size)
{
	unsigned long old_check_interval = check_interval;
	ssize_t ret = device_store_ulong(s, attr, buf, size);

	if (check_interval == old_check_interval)
		return ret;

	mutex_lock(&mce_sysfs_mutex);
	mce_restart();
	mutex_unlock(&mce_sysfs_mutex);

	return ret;
}

static DEVICE_INT_ATTR(tolerant, 0644, mca_cfg.tolerant);
static DEVICE_INT_ATTR(monarch_timeout, 0644, mca_cfg.monarch_timeout);
static DEVICE_BOOL_ATTR(dont_log_ce, 0644, mca_cfg.dont_log_ce);
static DEVICE_BOOL_ATTR(print_all, 0644, mca_cfg.print_all);

static struct dev_ext_attribute dev_attr_check_interval = {
	__ATTR(check_interval, 0644, device_show_int, store_int_with_restart),
	&check_interval
};

static struct dev_ext_attribute dev_attr_ignore_ce = {
	__ATTR(ignore_ce, 0644, device_show_bool, set_ignore_ce),
	&mca_cfg.ignore_ce
};

static struct dev_ext_attribute dev_attr_cmci_disabled = {
	__ATTR(cmci_disabled, 0644, device_show_bool, set_cmci_disabled),
	&mca_cfg.cmci_disabled
};

static struct device_attribute *mce_device_attrs[] = {
	&dev_attr_tolerant.attr,
	&dev_attr_check_interval.attr,
#ifdef CONFIG_X86_MCELOG_LEGACY
	&dev_attr_trigger,
#endif
	&dev_attr_monarch_timeout.attr,
	&dev_attr_dont_log_ce.attr,
	&dev_attr_print_all.attr,
	&dev_attr_ignore_ce.attr,
	&dev_attr_cmci_disabled.attr,
	NULL
};

static cpumask_var_t mce_device_initialized;

static void mce_device_release(struct device *dev)
{
	kfree(dev);
}

/* Per CPU device init. All of the CPUs still share the same bank device: */
static int mce_device_create(unsigned int cpu)
{
	struct device *dev;
	int err;
	int i, j;

	if (!mce_available(&boot_cpu_data))
		return -EIO;

	dev = per_cpu(mce_device, cpu);
	if (dev)
		return 0;

	dev = kzalloc(sizeof(*dev), GFP_KERNEL);
	if (!dev)
		return -ENOMEM;
	dev->id  = cpu;
	dev->bus = &mce_subsys;
	dev->release = &mce_device_release;

	err = device_register(dev);
	if (err) {
		put_device(dev);
		return err;
	}

	for (i = 0; mce_device_attrs[i]; i++) {
		err = device_create_file(dev, mce_device_attrs[i]);
		if (err)
			goto error;
	}
	for (j = 0; j < per_cpu(mce_num_banks, cpu); j++) {
		err = device_create_file(dev, &mce_bank_devs[j].attr);
		if (err)
			goto error2;
	}
	cpumask_set_cpu(cpu, mce_device_initialized);
	per_cpu(mce_device, cpu) = dev;

	return 0;
error2:
	while (--j >= 0)
		device_remove_file(dev, &mce_bank_devs[j].attr);
error:
	while (--i >= 0)
		device_remove_file(dev, mce_device_attrs[i]);

	device_unregister(dev);

	return err;
}

static void mce_device_remove(unsigned int cpu)
{
	struct device *dev = per_cpu(mce_device, cpu);
	int i;

	if (!cpumask_test_cpu(cpu, mce_device_initialized))
		return;

	for (i = 0; mce_device_attrs[i]; i++)
		device_remove_file(dev, mce_device_attrs[i]);

	for (i = 0; i < per_cpu(mce_num_banks, cpu); i++)
		device_remove_file(dev, &mce_bank_devs[i].attr);

	device_unregister(dev);
	cpumask_clear_cpu(cpu, mce_device_initialized);
	per_cpu(mce_device, cpu) = NULL;
}

/* Make sure there are no machine checks on offlined CPUs. */
static void mce_disable_cpu(void)
{
	if (!mce_available(raw_cpu_ptr(&cpu_info)))
		return;

	if (!cpuhp_tasks_frozen)
		cmci_clear();

	vendor_disable_error_reporting();
}

static void mce_reenable_cpu(void)
{
	struct mce_bank *mce_banks = this_cpu_ptr(mce_banks_array);
	int i;

	if (!mce_available(raw_cpu_ptr(&cpu_info)))
		return;

	if (!cpuhp_tasks_frozen)
		cmci_reenable();
	for (i = 0; i < this_cpu_read(mce_num_banks); i++) {
		struct mce_bank *b = &mce_banks[i];

		if (b->init)
			wrmsrl(mca_msr_reg(i, MCA_CTL), b->ctl);
	}
}

static int mce_cpu_dead(unsigned int cpu)
{
	mce_intel_hcpu_update(cpu);

	/* intentionally ignoring frozen here */
	if (!cpuhp_tasks_frozen)
		cmci_rediscover();
	return 0;
}

static int mce_cpu_online(unsigned int cpu)
{
	struct timer_list *t = this_cpu_ptr(&mce_timer);
	int ret;

	mce_device_create(cpu);

	ret = mce_threshold_create_device(cpu);
	if (ret) {
		mce_device_remove(cpu);
		return ret;
	}
	mce_reenable_cpu();
	mce_start_timer(t);
	return 0;
}

static int mce_cpu_pre_down(unsigned int cpu)
{
	struct timer_list *t = this_cpu_ptr(&mce_timer);

	mce_disable_cpu();
	del_timer_sync(t);
	mce_threshold_remove_device(cpu);
	mce_device_remove(cpu);
	return 0;
}

static __init void mce_init_banks(void)
{
	int i;

	for (i = 0; i < MAX_NR_BANKS; i++) {
		struct mce_bank_dev *b = &mce_bank_devs[i];
		struct device_attribute *a = &b->attr;

		b->bank = i;

		sysfs_attr_init(&a->attr);
		a->attr.name	= b->attrname;
		snprintf(b->attrname, ATTR_LEN, "bank%d", i);

		a->attr.mode	= 0644;
		a->show		= show_bank;
		a->store	= set_bank;
	}
}

/*
 * When running on XEN, this initcall is ordered against the XEN mcelog
 * initcall:
 *
 *   device_initcall(xen_late_init_mcelog);
 *   device_initcall_sync(mcheck_init_device);
 */
static __init int mcheck_init_device(void)
{
	int err;

	/*
	 * Check if we have a spare virtual bit. This will only become
	 * a problem if/when we move beyond 5-level page tables.
	 */
	MAYBE_BUILD_BUG_ON(__VIRTUAL_MASK_SHIFT >= 63);

	if (!mce_available(&boot_cpu_data)) {
		err = -EIO;
		goto err_out;
	}

	if (!zalloc_cpumask_var(&mce_device_initialized, GFP_KERNEL)) {
		err = -ENOMEM;
		goto err_out;
	}

	mce_init_banks();

	err = subsys_system_register(&mce_subsys, NULL);
	if (err)
		goto err_out_mem;

	err = cpuhp_setup_state(CPUHP_X86_MCE_DEAD, "x86/mce:dead", NULL,
				mce_cpu_dead);
	if (err)
		goto err_out_mem;

	/*
	 * Invokes mce_cpu_online() on all CPUs which are online when
	 * the state is installed.
	 */
	err = cpuhp_setup_state(CPUHP_AP_ONLINE_DYN, "x86/mce:online",
				mce_cpu_online, mce_cpu_pre_down);
	if (err < 0)
		goto err_out_online;

	register_syscore_ops(&mce_syscore_ops);

	return 0;

err_out_online:
	cpuhp_remove_state(CPUHP_X86_MCE_DEAD);

err_out_mem:
	free_cpumask_var(mce_device_initialized);

err_out:
	pr_err("Unable to init MCE device (rc: %d)\n", err);

	return err;
}
device_initcall_sync(mcheck_init_device);

/*
 * Old style boot options parsing. Only for compatibility.
 */
static int __init mcheck_disable(char *str)
{
	mca_cfg.disabled = 1;
	return 1;
}
__setup("nomce", mcheck_disable);

#ifdef CONFIG_DEBUG_FS
struct dentry *mce_get_debugfs_dir(void)
{
	static struct dentry *dmce;

	if (!dmce)
		dmce = debugfs_create_dir("mce", NULL);

	return dmce;
}

static void mce_reset(void)
{
	atomic_set(&mce_fake_panicked, 0);
	atomic_set(&mce_executing, 0);
	atomic_set(&mce_callin, 0);
	atomic_set(&global_nwo, 0);
	cpumask_setall(&mce_missing_cpus);
}

static int fake_panic_get(void *data, u64 *val)
{
	*val = fake_panic;
	return 0;
}

static int fake_panic_set(void *data, u64 val)
{
	mce_reset();
	fake_panic = val;
	return 0;
}

DEFINE_DEBUGFS_ATTRIBUTE(fake_panic_fops, fake_panic_get, fake_panic_set,
			 "%llu\n");

static void __init mcheck_debugfs_init(void)
{
	struct dentry *dmce;

	dmce = mce_get_debugfs_dir();
	debugfs_create_file_unsafe("fake_panic", 0444, dmce, NULL,
				   &fake_panic_fops);
}
#else
static void __init mcheck_debugfs_init(void) { }
#endif

static int __init mcheck_late_init(void)
{
	if (mca_cfg.recovery)
		enable_copy_mc_fragile();

	mcheck_debugfs_init();

	/*
	 * Flush out everything that has been logged during early boot, now that
	 * everything has been initialized (workqueues, decoders, ...).
	 */
	mce_schedule_work();

	return 0;
}
late_initcall(mcheck_late_init);<|MERGE_RESOLUTION|>--- conflicted
+++ resolved
@@ -1312,7 +1312,6 @@
 
 	pr_err("Memory error not recovered");
 	kill_me_now(cb);
-<<<<<<< HEAD
 }
 
 static void kill_me_never(struct callback_head *cb)
@@ -1325,20 +1324,6 @@
 		set_mce_nospec(p->mce_addr >> PAGE_SHIFT, p->mce_whole_page);
 }
 
-=======
-}
-
-static void kill_me_never(struct callback_head *cb)
-{
-	struct task_struct *p = container_of(cb, struct task_struct, mce_kill_me);
-
-	p->mce_count = 0;
-	pr_err("Kernel accessed poison in user space at %llx\n", p->mce_addr);
-	if (!memory_failure(p->mce_addr >> PAGE_SHIFT, 0))
-		set_mce_nospec(p->mce_addr >> PAGE_SHIFT, p->mce_whole_page);
-}
-
->>>>>>> 754e0b0e
 static void queue_task_work(struct mce *m, char *msg, void (*func)(struct callback_head *))
 {
 	int count = ++current->mce_count;
@@ -1404,15 +1389,9 @@
  */
 noinstr void do_machine_check(struct pt_regs *regs)
 {
-<<<<<<< HEAD
-	int worst = 0, order, no_way_out, kill_current_task, lmce;
-	DECLARE_BITMAP(valid_banks, MAX_NR_BANKS);
-	DECLARE_BITMAP(toclear, MAX_NR_BANKS);
-=======
 	int worst = 0, order, no_way_out, kill_current_task, lmce, taint = 0;
 	DECLARE_BITMAP(valid_banks, MAX_NR_BANKS) = { 0 };
 	DECLARE_BITMAP(toclear, MAX_NR_BANKS) = { 0 };
->>>>>>> 754e0b0e
 	struct mca_config *cfg = &mca_cfg;
 	struct mce m, *final;
 	char *msg = NULL;
