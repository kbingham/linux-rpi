--- conflicted
+++ resolved
@@ -305,8 +305,6 @@
 		__iommu_table_end = .;
 	}
 
-<<<<<<< HEAD
-=======
 	. = ALIGN(8);
 	.apicdrivers : AT(ADDR(.apicdrivers) - LOAD_OFFSET) {
 		__apicdrivers = .;
@@ -314,7 +312,6 @@
 		__apicdrivers_end = .;
 	}
 
->>>>>>> d762f438
 	. = ALIGN(8);
 	/*
 	 * .exit.text is discard at runtime, not link time, to deal with
