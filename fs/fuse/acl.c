--- conflicted
+++ resolved
@@ -12,7 +12,7 @@
 #include <linux/posix_acl_xattr.h>
 
 static struct posix_acl *__fuse_get_acl(struct fuse_conn *fc,
-					struct user_namespace *mnt_userns,
+					struct mnt_idmap *idmap,
 					struct inode *inode, int type, bool rcu)
 {
 	int size;
@@ -54,7 +54,6 @@
 	return acl;
 }
 
-<<<<<<< HEAD
 static inline bool fuse_no_acl(const struct fuse_conn *fc,
 			       const struct inode *inode)
 {
@@ -66,7 +65,7 @@
 	return !fc->posix_acl && (i_user_ns(inode) != &init_user_ns);
 }
 
-struct posix_acl *fuse_get_acl(struct user_namespace *mnt_userns,
+struct posix_acl *fuse_get_acl(struct mnt_idmap *idmap,
 			       struct dentry *dentry, int type)
 {
 	struct inode *inode = d_inode(dentry);
@@ -75,7 +74,7 @@
 	if (fuse_no_acl(fc, inode))
 		return ERR_PTR(-EOPNOTSUPP);
 
-	return __fuse_get_acl(fc, mnt_userns, inode, type, false);
+	return __fuse_get_acl(fc, idmap, inode, type, false);
 }
 
 struct posix_acl *fuse_get_inode_acl(struct inode *inode, int type, bool rcu)
@@ -92,13 +91,10 @@
 	if (!fc->posix_acl)
 		return NULL;
 
-	return __fuse_get_acl(fc, &init_user_ns, inode, type, rcu);
+	return __fuse_get_acl(fc, &nop_mnt_idmap, inode, type, rcu);
 }
 
-int fuse_set_acl(struct user_namespace *mnt_userns, struct dentry *dentry,
-=======
 int fuse_set_acl(struct mnt_idmap *idmap, struct dentry *dentry,
->>>>>>> 7a80e5b8
 		 struct posix_acl *acl, int type)
 {
 	struct inode *inode = d_inode(dentry);
@@ -144,19 +140,14 @@
 			return ret;
 		}
 
-<<<<<<< HEAD
 		/*
 		 * Fuse daemons without FUSE_POSIX_ACL never changed the passed
 		 * through POSIX ACLs. Such daemons don't expect setgid bits to
 		 * be stripped.
 		 */
 		if (fc->posix_acl &&
-		    !vfsgid_in_group_p(i_gid_into_vfsgid(&init_user_ns, inode)) &&
-		    !capable_wrt_inode_uidgid(&init_user_ns, inode, CAP_FSETID))
-=======
-		if (!vfsgid_in_group_p(i_gid_into_vfsgid(&nop_mnt_idmap, inode)) &&
+		    !vfsgid_in_group_p(i_gid_into_vfsgid(&nop_mnt_idmap, inode)) &&
 		    !capable_wrt_inode_uidgid(&nop_mnt_idmap, inode, CAP_FSETID))
->>>>>>> 7a80e5b8
 			extra_flags |= FUSE_SETXATTR_ACL_KILL_SGID;
 
 		ret = fuse_setxattr(inode, name, value, size, 0, extra_flags);
