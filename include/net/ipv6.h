--- conflicted
+++ resolved
@@ -1079,11 +1079,7 @@
 struct sk_buff *ip6_make_skb(struct sock *sk,
 			     int getfrag(void *from, char *to, int offset,
 					 int len, int odd, struct sk_buff *skb),
-<<<<<<< HEAD
-			     void *from, int length, int transhdrlen,
-=======
 			     void *from, size_t length, int transhdrlen,
->>>>>>> 88084a3d
 			     struct ipcm6_cookie *ipc6,
 			     struct rt6_info *rt, unsigned int flags,
 			     struct inet_cork_full *cork);
