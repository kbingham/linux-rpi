/*
 * Copyright (c) 2006-2009 Red Hat Inc.
 * Copyright (c) 2006-2008 Intel Corporation
 * Copyright (c) 2007 Dave Airlie <airlied@linux.ie>
 *
 * DRM framebuffer helper functions
 *
 * Permission to use, copy, modify, distribute, and sell this software and its
 * documentation for any purpose is hereby granted without fee, provided that
 * the above copyright notice appear in all copies and that both that copyright
 * notice and this permission notice appear in supporting documentation, and
 * that the name of the copyright holders not be used in advertising or
 * publicity pertaining to distribution of the software without specific,
 * written prior permission.  The copyright holders make no representations
 * about the suitability of this software for any purpose.  It is provided "as
 * is" without express or implied warranty.
 *
 * THE COPYRIGHT HOLDERS DISCLAIM ALL WARRANTIES WITH REGARD TO THIS SOFTWARE,
 * INCLUDING ALL IMPLIED WARRANTIES OF MERCHANTABILITY AND FITNESS, IN NO
 * EVENT SHALL THE COPYRIGHT HOLDERS BE LIABLE FOR ANY SPECIAL, INDIRECT OR
 * CONSEQUENTIAL DAMAGES OR ANY DAMAGES WHATSOEVER RESULTING FROM LOSS OF USE,
 * DATA OR PROFITS, WHETHER IN AN ACTION OF CONTRACT, NEGLIGENCE OR OTHER
 * TORTIOUS ACTION, ARISING OUT OF OR IN CONNECTION WITH THE USE OR PERFORMANCE
 * OF THIS SOFTWARE.
 *
 * Authors:
 *      Dave Airlie <airlied@linux.ie>
 *      Jesse Barnes <jesse.barnes@intel.com>
 */
#define pr_fmt(fmt) KBUILD_MODNAME ": " fmt

#include <linux/console.h>
#include <linux/dma-buf.h>
#include <linux/kernel.h>
#include <linux/module.h>
#include <linux/slab.h>
#include <linux/sysrq.h>
#include <linux/vmalloc.h>

#include <drm/drm_atomic.h>
#include <drm/drm_crtc.h>
#include <drm/drm_crtc_helper.h>
#include <drm/drm_drv.h>
#include <drm/drm_fb_helper.h>
#include <drm/drm_fourcc.h>
#include <drm/drm_print.h>
#include <drm/drm_vblank.h>

#include "drm_crtc_helper_internal.h"
#include "drm_internal.h"

static bool drm_fbdev_emulation = true;
module_param_named(fbdev_emulation, drm_fbdev_emulation, bool, 0600);
MODULE_PARM_DESC(fbdev_emulation,
		 "Enable legacy fbdev emulation [default=true]");

static int drm_fbdev_overalloc = CONFIG_DRM_FBDEV_OVERALLOC;
module_param(drm_fbdev_overalloc, int, 0444);
MODULE_PARM_DESC(drm_fbdev_overalloc,
		 "Overallocation of the fbdev buffer (%) [default="
		 __MODULE_STRING(CONFIG_DRM_FBDEV_OVERALLOC) "]");

/*
 * In order to keep user-space compatibility, we want in certain use-cases
 * to keep leaking the fbdev physical address to the user-space program
 * handling the fbdev buffer.
 * This is a bad habit essentially kept into closed source opengl driver
 * that should really be moved into open-source upstream projects instead
 * of using legacy physical addresses in user space to communicate with
 * other out-of-tree kernel modules.
 *
 * This module_param *should* be removed as soon as possible and be
 * considered as a broken and legacy behaviour from a modern fbdev device.
 */
#if IS_ENABLED(CONFIG_DRM_FBDEV_LEAK_PHYS_SMEM)
static bool drm_leak_fbdev_smem = false;
module_param_unsafe(drm_leak_fbdev_smem, bool, 0600);
MODULE_PARM_DESC(drm_leak_fbdev_smem,
		 "Allow unsafe leaking fbdev physical smem address [default=false]");
#endif

static LIST_HEAD(kernel_fb_helper_list);
static DEFINE_MUTEX(kernel_fb_helper_lock);

/**
 * DOC: fbdev helpers
 *
 * The fb helper functions are useful to provide an fbdev on top of a drm kernel
 * mode setting driver. They can be used mostly independently from the crtc
 * helper functions used by many drivers to implement the kernel mode setting
 * interfaces.
 *
 * Drivers that support a dumb buffer with a virtual address and mmap support,
 * should try out the generic fbdev emulation using drm_fbdev_generic_setup().
 * It will automatically set up deferred I/O if the driver requires a shadow
 * buffer.
 *
 * At runtime drivers should restore the fbdev console by using
 * drm_fb_helper_lastclose() as their &drm_driver.lastclose callback.
 * They should also notify the fb helper code from updates to the output
 * configuration by using drm_fb_helper_output_poll_changed() as their
 * &drm_mode_config_funcs.output_poll_changed callback.
 *
 * For suspend/resume consider using drm_mode_config_helper_suspend() and
 * drm_mode_config_helper_resume() which takes care of fbdev as well.
 *
 * All other functions exported by the fb helper library can be used to
 * implement the fbdev driver interface by the driver.
 *
 * It is possible, though perhaps somewhat tricky, to implement race-free
 * hotplug detection using the fbdev helpers. The drm_fb_helper_prepare()
 * helper must be called first to initialize the minimum required to make
 * hotplug detection work. Drivers also need to make sure to properly set up
 * the &drm_mode_config.funcs member. After calling drm_kms_helper_poll_init()
 * it is safe to enable interrupts and start processing hotplug events. At the
 * same time, drivers should initialize all modeset objects such as CRTCs,
 * encoders and connectors. To finish up the fbdev helper initialization, the
 * drm_fb_helper_init() function is called. To probe for all attached displays
 * and set up an initial configuration using the detected hardware, drivers
 * should call drm_fb_helper_initial_config().
 *
 * If &drm_framebuffer_funcs.dirty is set, the
 * drm_fb_helper_{cfb,sys}_{write,fillrect,copyarea,imageblit} functions will
 * accumulate changes and schedule &drm_fb_helper.dirty_work to run right
 * away. This worker then calls the dirty() function ensuring that it will
 * always run in process context since the fb_*() function could be running in
 * atomic context. If drm_fb_helper_deferred_io() is used as the deferred_io
 * callback it will also schedule dirty_work with the damage collected from the
 * mmap page writes.
 *
 * Deferred I/O is not compatible with SHMEM. Such drivers should request an
 * fbdev shadow buffer and call drm_fbdev_generic_setup() instead.
 */

static void drm_fb_helper_restore_lut_atomic(struct drm_crtc *crtc)
{
	uint16_t *r_base, *g_base, *b_base;

	if (crtc->funcs->gamma_set == NULL)
		return;

	r_base = crtc->gamma_store;
	g_base = r_base + crtc->gamma_size;
	b_base = g_base + crtc->gamma_size;

	crtc->funcs->gamma_set(crtc, r_base, g_base, b_base,
			       crtc->gamma_size, NULL);
}

/**
 * drm_fb_helper_debug_enter - implementation for &fb_ops.fb_debug_enter
 * @info: fbdev registered by the helper
 */
int drm_fb_helper_debug_enter(struct fb_info *info)
{
	struct drm_fb_helper *helper = info->par;
	const struct drm_crtc_helper_funcs *funcs;
	struct drm_mode_set *mode_set;

	list_for_each_entry(helper, &kernel_fb_helper_list, kernel_fb_list) {
		mutex_lock(&helper->client.modeset_mutex);
		drm_client_for_each_modeset(mode_set, &helper->client) {
			if (!mode_set->crtc->enabled)
				continue;

			funcs =	mode_set->crtc->helper_private;
			if (funcs->mode_set_base_atomic == NULL)
				continue;

			if (drm_drv_uses_atomic_modeset(mode_set->crtc->dev))
				continue;

			funcs->mode_set_base_atomic(mode_set->crtc,
						    mode_set->fb,
						    mode_set->x,
						    mode_set->y,
						    ENTER_ATOMIC_MODE_SET);
		}
		mutex_unlock(&helper->client.modeset_mutex);
	}

	return 0;
}
EXPORT_SYMBOL(drm_fb_helper_debug_enter);

/**
 * drm_fb_helper_debug_leave - implementation for &fb_ops.fb_debug_leave
 * @info: fbdev registered by the helper
 */
int drm_fb_helper_debug_leave(struct fb_info *info)
{
	struct drm_fb_helper *helper = info->par;
	struct drm_client_dev *client = &helper->client;
	struct drm_device *dev = helper->dev;
	struct drm_crtc *crtc;
	const struct drm_crtc_helper_funcs *funcs;
	struct drm_mode_set *mode_set;
	struct drm_framebuffer *fb;

	mutex_lock(&client->modeset_mutex);
	drm_client_for_each_modeset(mode_set, client) {
		crtc = mode_set->crtc;
		if (drm_drv_uses_atomic_modeset(crtc->dev))
			continue;

		funcs = crtc->helper_private;
		fb = crtc->primary->fb;

		if (!crtc->enabled)
			continue;

		if (!fb) {
			drm_err(dev, "no fb to restore?\n");
			continue;
		}

		if (funcs->mode_set_base_atomic == NULL)
			continue;

		drm_fb_helper_restore_lut_atomic(mode_set->crtc);
		funcs->mode_set_base_atomic(mode_set->crtc, fb, crtc->x,
					    crtc->y, LEAVE_ATOMIC_MODE_SET);
	}
	mutex_unlock(&client->modeset_mutex);

	return 0;
}
EXPORT_SYMBOL(drm_fb_helper_debug_leave);

static int
__drm_fb_helper_restore_fbdev_mode_unlocked(struct drm_fb_helper *fb_helper,
					    bool force)
{
	bool do_delayed;
	int ret;

	if (!drm_fbdev_emulation || !fb_helper)
		return -ENODEV;

	if (READ_ONCE(fb_helper->deferred_setup))
		return 0;

	mutex_lock(&fb_helper->lock);
	if (force) {
		/*
		 * Yes this is the _locked version which expects the master lock
		 * to be held. But for forced restores we're intentionally
		 * racing here, see drm_fb_helper_set_par().
		 */
		ret = drm_client_modeset_commit_locked(&fb_helper->client);
	} else {
		ret = drm_client_modeset_commit(&fb_helper->client);
	}

	do_delayed = fb_helper->delayed_hotplug;
	if (do_delayed)
		fb_helper->delayed_hotplug = false;
	mutex_unlock(&fb_helper->lock);

	if (do_delayed)
		drm_fb_helper_hotplug_event(fb_helper);

	return ret;
}

/**
 * drm_fb_helper_restore_fbdev_mode_unlocked - restore fbdev configuration
 * @fb_helper: driver-allocated fbdev helper, can be NULL
 *
 * This should be called from driver's drm &drm_driver.lastclose callback
 * when implementing an fbcon on top of kms using this helper. This ensures that
 * the user isn't greeted with a black screen when e.g. X dies.
 *
 * RETURNS:
 * Zero if everything went ok, negative error code otherwise.
 */
int drm_fb_helper_restore_fbdev_mode_unlocked(struct drm_fb_helper *fb_helper)
{
	return __drm_fb_helper_restore_fbdev_mode_unlocked(fb_helper, false);
}
EXPORT_SYMBOL(drm_fb_helper_restore_fbdev_mode_unlocked);

#ifdef CONFIG_MAGIC_SYSRQ
/* emergency restore, don't bother with error reporting */
static void drm_fb_helper_restore_work_fn(struct work_struct *ignored)
{
	struct drm_fb_helper *helper;

	mutex_lock(&kernel_fb_helper_lock);
	list_for_each_entry(helper, &kernel_fb_helper_list, kernel_fb_list) {
		struct drm_device *dev = helper->dev;

		if (dev->switch_power_state == DRM_SWITCH_POWER_OFF)
			continue;

		mutex_lock(&helper->lock);
		drm_client_modeset_commit_locked(&helper->client);
		mutex_unlock(&helper->lock);
	}
	mutex_unlock(&kernel_fb_helper_lock);
}

static DECLARE_WORK(drm_fb_helper_restore_work, drm_fb_helper_restore_work_fn);

static void drm_fb_helper_sysrq(int dummy1)
{
	schedule_work(&drm_fb_helper_restore_work);
}

static const struct sysrq_key_op sysrq_drm_fb_helper_restore_op = {
	.handler = drm_fb_helper_sysrq,
	.help_msg = "force-fb(v)",
	.action_msg = "Restore framebuffer console",
};
#else
static const struct sysrq_key_op sysrq_drm_fb_helper_restore_op = { };
#endif

static void drm_fb_helper_dpms(struct fb_info *info, int dpms_mode)
{
	struct drm_fb_helper *fb_helper = info->par;

	mutex_lock(&fb_helper->lock);
	drm_client_modeset_dpms(&fb_helper->client, dpms_mode);
	mutex_unlock(&fb_helper->lock);
}

/**
 * drm_fb_helper_blank - implementation for &fb_ops.fb_blank
 * @blank: desired blanking state
 * @info: fbdev registered by the helper
 */
int drm_fb_helper_blank(int blank, struct fb_info *info)
{
	if (oops_in_progress)
		return -EBUSY;

	switch (blank) {
	/* Display: On; HSync: On, VSync: On */
	case FB_BLANK_UNBLANK:
		drm_fb_helper_dpms(info, DRM_MODE_DPMS_ON);
		break;
	/* Display: Off; HSync: On, VSync: On */
	case FB_BLANK_NORMAL:
		drm_fb_helper_dpms(info, DRM_MODE_DPMS_STANDBY);
		break;
	/* Display: Off; HSync: Off, VSync: On */
	case FB_BLANK_HSYNC_SUSPEND:
		drm_fb_helper_dpms(info, DRM_MODE_DPMS_STANDBY);
		break;
	/* Display: Off; HSync: On, VSync: Off */
	case FB_BLANK_VSYNC_SUSPEND:
		drm_fb_helper_dpms(info, DRM_MODE_DPMS_SUSPEND);
		break;
	/* Display: Off; HSync: Off, VSync: Off */
	case FB_BLANK_POWERDOWN:
		drm_fb_helper_dpms(info, DRM_MODE_DPMS_OFF);
		break;
	}
	return 0;
}
EXPORT_SYMBOL(drm_fb_helper_blank);

static void drm_fb_helper_resume_worker(struct work_struct *work)
{
	struct drm_fb_helper *helper = container_of(work, struct drm_fb_helper,
						    resume_work);

	console_lock();
	fb_set_suspend(helper->fbdev, 0);
	console_unlock();
}

static void drm_fb_helper_damage_blit_real(struct drm_fb_helper *fb_helper,
					   struct drm_clip_rect *clip,
					   struct iosys_map *dst)
{
	struct drm_framebuffer *fb = fb_helper->fb;
	unsigned int cpp = fb->format->cpp[0];
	size_t offset = clip->y1 * fb->pitches[0] + clip->x1 * cpp;
	void *src = fb_helper->fbdev->screen_buffer + offset;
	size_t len = (clip->x2 - clip->x1) * cpp;
	unsigned int y;

	iosys_map_incr(dst, offset); /* go to first pixel within clip rect */

	for (y = clip->y1; y < clip->y2; y++) {
		iosys_map_memcpy_to(dst, 0, src, len);
		iosys_map_incr(dst, fb->pitches[0]);
		src += fb->pitches[0];
	}
}

static int drm_fb_helper_damage_blit(struct drm_fb_helper *fb_helper,
				     struct drm_clip_rect *clip)
{
	struct drm_client_buffer *buffer = fb_helper->buffer;
	struct iosys_map map, dst;
	int ret;

	/*
	 * We have to pin the client buffer to its current location while
	 * flushing the shadow buffer. In the general case, concurrent
	 * modesetting operations could try to move the buffer and would
	 * fail. The modeset has to be serialized by acquiring the reservation
	 * object of the underlying BO here.
	 *
	 * For fbdev emulation, we only have to protect against fbdev modeset
	 * operations. Nothing else will involve the client buffer's BO. So it
	 * is sufficient to acquire struct drm_fb_helper.lock here.
	 */
	mutex_lock(&fb_helper->lock);

	ret = drm_client_buffer_vmap(buffer, &map);
	if (ret)
		goto out;

	dst = map;
	drm_fb_helper_damage_blit_real(fb_helper, clip, &dst);

	drm_client_buffer_vunmap(buffer);

out:
	mutex_unlock(&fb_helper->lock);

	return ret;
}

static void drm_fb_helper_damage_work(struct work_struct *work)
{
	struct drm_fb_helper *helper = container_of(work, struct drm_fb_helper,
						    damage_work);
	struct drm_device *dev = helper->dev;
	struct drm_clip_rect *clip = &helper->damage_clip;
	struct drm_clip_rect clip_copy;
	unsigned long flags;
	int ret;

	spin_lock_irqsave(&helper->damage_lock, flags);
	clip_copy = *clip;
	clip->x1 = clip->y1 = ~0;
	clip->x2 = clip->y2 = 0;
	spin_unlock_irqrestore(&helper->damage_lock, flags);

	/* Call damage handlers only if necessary */
	if (!(clip_copy.x1 < clip_copy.x2 && clip_copy.y1 < clip_copy.y2))
		return;

	if (helper->buffer) {
		ret = drm_fb_helper_damage_blit(helper, &clip_copy);
		if (drm_WARN_ONCE(dev, ret, "Damage blitter failed: ret=%d\n", ret))
			goto err;
	}

	if (helper->fb->funcs->dirty) {
		ret = helper->fb->funcs->dirty(helper->fb, NULL, 0, 0, &clip_copy, 1);
		if (drm_WARN_ONCE(dev, ret, "Dirty helper failed: ret=%d\n", ret))
			goto err;
	}

	return;

err:
	/*
	 * Restore damage clip rectangle on errors. The next run
	 * of the damage worker will perform the update.
	 */
	spin_lock_irqsave(&helper->damage_lock, flags);
	clip->x1 = min_t(u32, clip->x1, clip_copy.x1);
	clip->y1 = min_t(u32, clip->y1, clip_copy.y1);
	clip->x2 = max_t(u32, clip->x2, clip_copy.x2);
	clip->y2 = max_t(u32, clip->y2, clip_copy.y2);
	spin_unlock_irqrestore(&helper->damage_lock, flags);
}

/**
 * drm_fb_helper_prepare - setup a drm_fb_helper structure
 * @dev: DRM device
 * @helper: driver-allocated fbdev helper structure to set up
 * @funcs: pointer to structure of functions associate with this helper
 *
 * Sets up the bare minimum to make the framebuffer helper usable. This is
 * useful to implement race-free initialization of the polling helpers.
 */
void drm_fb_helper_prepare(struct drm_device *dev, struct drm_fb_helper *helper,
			   const struct drm_fb_helper_funcs *funcs)
{
	INIT_LIST_HEAD(&helper->kernel_fb_list);
	spin_lock_init(&helper->damage_lock);
	INIT_WORK(&helper->resume_work, drm_fb_helper_resume_worker);
	INIT_WORK(&helper->damage_work, drm_fb_helper_damage_work);
	helper->damage_clip.x1 = helper->damage_clip.y1 = ~0;
	mutex_init(&helper->lock);
	helper->funcs = funcs;
	helper->dev = dev;
}
EXPORT_SYMBOL(drm_fb_helper_prepare);

/**
 * drm_fb_helper_init - initialize a &struct drm_fb_helper
 * @dev: drm device
 * @fb_helper: driver-allocated fbdev helper structure to initialize
 *
 * This allocates the structures for the fbdev helper with the given limits.
 * Note that this won't yet touch the hardware (through the driver interfaces)
 * nor register the fbdev. This is only done in drm_fb_helper_initial_config()
 * to allow driver writes more control over the exact init sequence.
 *
 * Drivers must call drm_fb_helper_prepare() before calling this function.
 *
 * RETURNS:
 * Zero if everything went ok, nonzero otherwise.
 */
int drm_fb_helper_init(struct drm_device *dev,
		       struct drm_fb_helper *fb_helper)
{
	int ret;

	if (!drm_fbdev_emulation) {
		dev->fb_helper = fb_helper;
		return 0;
	}

	/*
	 * If this is not the generic fbdev client, initialize a drm_client
	 * without callbacks so we can use the modesets.
	 */
	if (!fb_helper->client.funcs) {
		ret = drm_client_init(dev, &fb_helper->client, "drm_fb_helper", NULL);
		if (ret)
			return ret;
	}

	dev->fb_helper = fb_helper;

	return 0;
}
EXPORT_SYMBOL(drm_fb_helper_init);

/**
 * drm_fb_helper_alloc_fbi - allocate fb_info and some of its members
 * @fb_helper: driver-allocated fbdev helper
 *
 * A helper to alloc fb_info and the members cmap and apertures. Called
 * by the driver within the fb_probe fb_helper callback function. Drivers do not
 * need to release the allocated fb_info structure themselves, this is
 * automatically done when calling drm_fb_helper_fini().
 *
 * RETURNS:
 * fb_info pointer if things went okay, pointer containing error code
 * otherwise
 */
struct fb_info *drm_fb_helper_alloc_fbi(struct drm_fb_helper *fb_helper)
{
	struct device *dev = fb_helper->dev->dev;
	struct fb_info *info;
	int ret;

	info = framebuffer_alloc(0, dev);
	if (!info)
		return ERR_PTR(-ENOMEM);

	ret = fb_alloc_cmap(&info->cmap, 256, 0);
	if (ret)
		goto err_release;

	/*
	 * TODO: We really should be smarter here and alloc an aperture
	 * for each IORESOURCE_MEM resource helper->dev->dev has and also
	 * init the ranges of the appertures based on the resources.
	 * Note some drivers currently count on there being only 1 empty
	 * aperture and fill this themselves, these will need to be dealt
	 * with somehow when fixing this.
	 */
	info->apertures = alloc_apertures(1);
	if (!info->apertures) {
		ret = -ENOMEM;
		goto err_free_cmap;
	}

	fb_helper->fbdev = info;
	info->skip_vt_switch = true;

	return info;

err_free_cmap:
	fb_dealloc_cmap(&info->cmap);
err_release:
	framebuffer_release(info);
	return ERR_PTR(ret);
}
EXPORT_SYMBOL(drm_fb_helper_alloc_fbi);

/**
 * drm_fb_helper_unregister_fbi - unregister fb_info framebuffer device
 * @fb_helper: driver-allocated fbdev helper, can be NULL
 *
 * A wrapper around unregister_framebuffer, to release the fb_info
 * framebuffer device. This must be called before releasing all resources for
 * @fb_helper by calling drm_fb_helper_fini().
 */
void drm_fb_helper_unregister_fbi(struct drm_fb_helper *fb_helper)
{
	if (fb_helper && fb_helper->fbdev)
		unregister_framebuffer(fb_helper->fbdev);
}
EXPORT_SYMBOL(drm_fb_helper_unregister_fbi);

/**
 * drm_fb_helper_fini - finialize a &struct drm_fb_helper
 * @fb_helper: driver-allocated fbdev helper, can be NULL
 *
 * This cleans up all remaining resources associated with @fb_helper.
 */
void drm_fb_helper_fini(struct drm_fb_helper *fb_helper)
{
	struct fb_info *info;

	if (!fb_helper)
		return;

	fb_helper->dev->fb_helper = NULL;

	if (!drm_fbdev_emulation)
		return;

	cancel_work_sync(&fb_helper->resume_work);
	cancel_work_sync(&fb_helper->damage_work);

	info = fb_helper->fbdev;
	if (info) {
		if (info->cmap.len)
			fb_dealloc_cmap(&info->cmap);
		framebuffer_release(info);
	}
	fb_helper->fbdev = NULL;

	mutex_lock(&kernel_fb_helper_lock);
	if (!list_empty(&fb_helper->kernel_fb_list)) {
		list_del(&fb_helper->kernel_fb_list);
		if (list_empty(&kernel_fb_helper_list))
			unregister_sysrq_key('v', &sysrq_drm_fb_helper_restore_op);
	}
	mutex_unlock(&kernel_fb_helper_lock);

	mutex_destroy(&fb_helper->lock);

	if (!fb_helper->client.funcs)
		drm_client_release(&fb_helper->client);
}
EXPORT_SYMBOL(drm_fb_helper_fini);

static bool drm_fbdev_use_shadow_fb(struct drm_fb_helper *fb_helper)
{
	struct drm_device *dev = fb_helper->dev;
	struct drm_framebuffer *fb = fb_helper->fb;

	return dev->mode_config.prefer_shadow_fbdev ||
	       dev->mode_config.prefer_shadow ||
	       fb->funcs->dirty;
}

static void drm_fb_helper_damage(struct fb_info *info, u32 x, u32 y,
				 u32 width, u32 height)
{
	struct drm_fb_helper *helper = info->par;
	struct drm_clip_rect *clip = &helper->damage_clip;
	unsigned long flags;

	if (!drm_fbdev_use_shadow_fb(helper))
		return;

	spin_lock_irqsave(&helper->damage_lock, flags);
	clip->x1 = min_t(u32, clip->x1, x);
	clip->y1 = min_t(u32, clip->y1, y);
	clip->x2 = max_t(u32, clip->x2, x + width);
	clip->y2 = max_t(u32, clip->y2, y + height);
	spin_unlock_irqrestore(&helper->damage_lock, flags);

	schedule_work(&helper->damage_work);
}

/* Convert memory region into area of scanlines and pixels per scanline */
static void drm_fb_helper_memory_range_to_clip(struct fb_info *info, off_t off, size_t len,
					       struct drm_rect *clip)
{
	off_t end = off + len;
	u32 x1 = 0;
	u32 y1 = off / info->fix.line_length;
	u32 x2 = info->var.xres;
	u32 y2 = DIV_ROUND_UP(end, info->fix.line_length);

	if ((y2 - y1) == 1) {
		/*
		 * We've only written to a single scanline. Try to reduce
		 * the number of horizontal pixels that need an update.
		 */
		off_t bit_off = (off % info->fix.line_length) * 8;
		off_t bit_end = (end % info->fix.line_length) * 8;

		x1 = bit_off / info->var.bits_per_pixel;
		x2 = DIV_ROUND_UP(bit_end, info->var.bits_per_pixel);
	}

	drm_rect_init(clip, x1, y1, x2 - x1, y2 - y1);
}

/**
 * drm_fb_helper_deferred_io() - fbdev deferred_io callback function
 * @info: fb_info struct pointer
 * @pagereflist: list of mmap framebuffer pages that have to be flushed
 *
 * This function is used as the &fb_deferred_io.deferred_io
 * callback function for flushing the fbdev mmap writes.
 */
void drm_fb_helper_deferred_io(struct fb_info *info, struct list_head *pagereflist)
{
	unsigned long start, end, min, max;
<<<<<<< HEAD
	struct page *page;
=======
	struct fb_deferred_io_pageref *pageref;
>>>>>>> 88084a3d
	struct drm_rect damage_area;

	min = ULONG_MAX;
	max = 0;
<<<<<<< HEAD
	list_for_each_entry(page, pagelist, lru) {
		start = page->index << PAGE_SHIFT;
=======
	list_for_each_entry(pageref, pagereflist, list) {
		start = pageref->offset;
>>>>>>> 88084a3d
		end = start + PAGE_SIZE;
		min = min(min, start);
		max = max(max, end);
	}
	if (min >= max)
		return;

	drm_fb_helper_memory_range_to_clip(info, min, max - min, &damage_area);
	drm_fb_helper_damage(info, damage_area.x1, damage_area.y1,
			     drm_rect_width(&damage_area),
			     drm_rect_height(&damage_area));
}
EXPORT_SYMBOL(drm_fb_helper_deferred_io);

/**
 * drm_fb_helper_sys_read - wrapper around fb_sys_read
 * @info: fb_info struct pointer
 * @buf: userspace buffer to read from framebuffer memory
 * @count: number of bytes to read from framebuffer memory
 * @ppos: read offset within framebuffer memory
 *
 * A wrapper around fb_sys_read implemented by fbdev core
 */
ssize_t drm_fb_helper_sys_read(struct fb_info *info, char __user *buf,
			       size_t count, loff_t *ppos)
{
	return fb_sys_read(info, buf, count, ppos);
}
EXPORT_SYMBOL(drm_fb_helper_sys_read);

/**
 * drm_fb_helper_sys_write - wrapper around fb_sys_write
 * @info: fb_info struct pointer
 * @buf: userspace buffer to write to framebuffer memory
 * @count: number of bytes to write to framebuffer memory
 * @ppos: write offset within framebuffer memory
 *
 * A wrapper around fb_sys_write implemented by fbdev core
 */
ssize_t drm_fb_helper_sys_write(struct fb_info *info, const char __user *buf,
				size_t count, loff_t *ppos)
{
	loff_t pos = *ppos;
	ssize_t ret;
	struct drm_rect damage_area;

	ret = fb_sys_write(info, buf, count, ppos);
	if (ret <= 0)
		return ret;

	drm_fb_helper_memory_range_to_clip(info, pos, ret, &damage_area);
	drm_fb_helper_damage(info, damage_area.x1, damage_area.y1,
			     drm_rect_width(&damage_area),
			     drm_rect_height(&damage_area));

	return ret;
}
EXPORT_SYMBOL(drm_fb_helper_sys_write);

/**
 * drm_fb_helper_sys_fillrect - wrapper around sys_fillrect
 * @info: fbdev registered by the helper
 * @rect: info about rectangle to fill
 *
 * A wrapper around sys_fillrect implemented by fbdev core
 */
void drm_fb_helper_sys_fillrect(struct fb_info *info,
				const struct fb_fillrect *rect)
{
	sys_fillrect(info, rect);
	drm_fb_helper_damage(info, rect->dx, rect->dy, rect->width, rect->height);
}
EXPORT_SYMBOL(drm_fb_helper_sys_fillrect);

/**
 * drm_fb_helper_sys_copyarea - wrapper around sys_copyarea
 * @info: fbdev registered by the helper
 * @area: info about area to copy
 *
 * A wrapper around sys_copyarea implemented by fbdev core
 */
void drm_fb_helper_sys_copyarea(struct fb_info *info,
				const struct fb_copyarea *area)
{
	sys_copyarea(info, area);
	drm_fb_helper_damage(info, area->dx, area->dy, area->width, area->height);
}
EXPORT_SYMBOL(drm_fb_helper_sys_copyarea);

/**
 * drm_fb_helper_sys_imageblit - wrapper around sys_imageblit
 * @info: fbdev registered by the helper
 * @image: info about image to blit
 *
 * A wrapper around sys_imageblit implemented by fbdev core
 */
void drm_fb_helper_sys_imageblit(struct fb_info *info,
				 const struct fb_image *image)
{
	sys_imageblit(info, image);
	drm_fb_helper_damage(info, image->dx, image->dy, image->width, image->height);
}
EXPORT_SYMBOL(drm_fb_helper_sys_imageblit);

/**
 * drm_fb_helper_cfb_fillrect - wrapper around cfb_fillrect
 * @info: fbdev registered by the helper
 * @rect: info about rectangle to fill
 *
 * A wrapper around cfb_fillrect implemented by fbdev core
 */
void drm_fb_helper_cfb_fillrect(struct fb_info *info,
				const struct fb_fillrect *rect)
{
	cfb_fillrect(info, rect);
	drm_fb_helper_damage(info, rect->dx, rect->dy, rect->width, rect->height);
}
EXPORT_SYMBOL(drm_fb_helper_cfb_fillrect);

/**
 * drm_fb_helper_cfb_copyarea - wrapper around cfb_copyarea
 * @info: fbdev registered by the helper
 * @area: info about area to copy
 *
 * A wrapper around cfb_copyarea implemented by fbdev core
 */
void drm_fb_helper_cfb_copyarea(struct fb_info *info,
				const struct fb_copyarea *area)
{
	cfb_copyarea(info, area);
	drm_fb_helper_damage(info, area->dx, area->dy, area->width, area->height);
}
EXPORT_SYMBOL(drm_fb_helper_cfb_copyarea);

/**
 * drm_fb_helper_cfb_imageblit - wrapper around cfb_imageblit
 * @info: fbdev registered by the helper
 * @image: info about image to blit
 *
 * A wrapper around cfb_imageblit implemented by fbdev core
 */
void drm_fb_helper_cfb_imageblit(struct fb_info *info,
				 const struct fb_image *image)
{
	cfb_imageblit(info, image);
	drm_fb_helper_damage(info, image->dx, image->dy, image->width, image->height);
}
EXPORT_SYMBOL(drm_fb_helper_cfb_imageblit);

/**
 * drm_fb_helper_set_suspend - wrapper around fb_set_suspend
 * @fb_helper: driver-allocated fbdev helper, can be NULL
 * @suspend: whether to suspend or resume
 *
 * A wrapper around fb_set_suspend implemented by fbdev core.
 * Use drm_fb_helper_set_suspend_unlocked() if you don't need to take
 * the lock yourself
 */
void drm_fb_helper_set_suspend(struct drm_fb_helper *fb_helper, bool suspend)
{
	if (fb_helper && fb_helper->fbdev)
		fb_set_suspend(fb_helper->fbdev, suspend);
}
EXPORT_SYMBOL(drm_fb_helper_set_suspend);

/**
 * drm_fb_helper_set_suspend_unlocked - wrapper around fb_set_suspend that also
 *                                      takes the console lock
 * @fb_helper: driver-allocated fbdev helper, can be NULL
 * @suspend: whether to suspend or resume
 *
 * A wrapper around fb_set_suspend() that takes the console lock. If the lock
 * isn't available on resume, a worker is tasked with waiting for the lock
 * to become available. The console lock can be pretty contented on resume
 * due to all the printk activity.
 *
 * This function can be called multiple times with the same state since
 * &fb_info.state is checked to see if fbdev is running or not before locking.
 *
 * Use drm_fb_helper_set_suspend() if you need to take the lock yourself.
 */
void drm_fb_helper_set_suspend_unlocked(struct drm_fb_helper *fb_helper,
					bool suspend)
{
	if (!fb_helper || !fb_helper->fbdev)
		return;

	/* make sure there's no pending/ongoing resume */
	flush_work(&fb_helper->resume_work);

	if (suspend) {
		if (fb_helper->fbdev->state != FBINFO_STATE_RUNNING)
			return;

		console_lock();

	} else {
		if (fb_helper->fbdev->state == FBINFO_STATE_RUNNING)
			return;

		if (!console_trylock()) {
			schedule_work(&fb_helper->resume_work);
			return;
		}
	}

	fb_set_suspend(fb_helper->fbdev, suspend);
	console_unlock();
}
EXPORT_SYMBOL(drm_fb_helper_set_suspend_unlocked);

static int setcmap_pseudo_palette(struct fb_cmap *cmap, struct fb_info *info)
{
	u32 *palette = (u32 *)info->pseudo_palette;
	int i;

	if (cmap->start + cmap->len > 16)
		return -EINVAL;

	for (i = 0; i < cmap->len; ++i) {
		u16 red = cmap->red[i];
		u16 green = cmap->green[i];
		u16 blue = cmap->blue[i];
		u32 value;

		red >>= 16 - info->var.red.length;
		green >>= 16 - info->var.green.length;
		blue >>= 16 - info->var.blue.length;
		value = (red << info->var.red.offset) |
			(green << info->var.green.offset) |
			(blue << info->var.blue.offset);
		if (info->var.transp.length > 0) {
			u32 mask = (1 << info->var.transp.length) - 1;

			mask <<= info->var.transp.offset;
			value |= mask;
		}
		palette[cmap->start + i] = value;
	}

	return 0;
}

static int setcmap_legacy(struct fb_cmap *cmap, struct fb_info *info)
{
	struct drm_fb_helper *fb_helper = info->par;
	struct drm_mode_set *modeset;
	struct drm_crtc *crtc;
	u16 *r, *g, *b;
	int ret = 0;

	drm_modeset_lock_all(fb_helper->dev);
	drm_client_for_each_modeset(modeset, &fb_helper->client) {
		crtc = modeset->crtc;
		if (!crtc->funcs->gamma_set || !crtc->gamma_size) {
			ret = -EINVAL;
			goto out;
		}

		if (cmap->start + cmap->len > crtc->gamma_size) {
			ret = -EINVAL;
			goto out;
		}

		r = crtc->gamma_store;
		g = r + crtc->gamma_size;
		b = g + crtc->gamma_size;

		memcpy(r + cmap->start, cmap->red, cmap->len * sizeof(*r));
		memcpy(g + cmap->start, cmap->green, cmap->len * sizeof(*g));
		memcpy(b + cmap->start, cmap->blue, cmap->len * sizeof(*b));

		ret = crtc->funcs->gamma_set(crtc, r, g, b,
					     crtc->gamma_size, NULL);
		if (ret)
			goto out;
	}
out:
	drm_modeset_unlock_all(fb_helper->dev);

	return ret;
}

static struct drm_property_blob *setcmap_new_gamma_lut(struct drm_crtc *crtc,
						       struct fb_cmap *cmap)
{
	struct drm_device *dev = crtc->dev;
	struct drm_property_blob *gamma_lut;
	struct drm_color_lut *lut;
	int size = crtc->gamma_size;
	int i;

	if (!size || cmap->start + cmap->len > size)
		return ERR_PTR(-EINVAL);

	gamma_lut = drm_property_create_blob(dev, sizeof(*lut) * size, NULL);
	if (IS_ERR(gamma_lut))
		return gamma_lut;

	lut = gamma_lut->data;
	if (cmap->start || cmap->len != size) {
		u16 *r = crtc->gamma_store;
		u16 *g = r + crtc->gamma_size;
		u16 *b = g + crtc->gamma_size;

		for (i = 0; i < cmap->start; i++) {
			lut[i].red = r[i];
			lut[i].green = g[i];
			lut[i].blue = b[i];
		}
		for (i = cmap->start + cmap->len; i < size; i++) {
			lut[i].red = r[i];
			lut[i].green = g[i];
			lut[i].blue = b[i];
		}
	}

	for (i = 0; i < cmap->len; i++) {
		lut[cmap->start + i].red = cmap->red[i];
		lut[cmap->start + i].green = cmap->green[i];
		lut[cmap->start + i].blue = cmap->blue[i];
	}

	return gamma_lut;
}

static int setcmap_atomic(struct fb_cmap *cmap, struct fb_info *info)
{
	struct drm_fb_helper *fb_helper = info->par;
	struct drm_device *dev = fb_helper->dev;
	struct drm_property_blob *gamma_lut = NULL;
	struct drm_modeset_acquire_ctx ctx;
	struct drm_crtc_state *crtc_state;
	struct drm_atomic_state *state;
	struct drm_mode_set *modeset;
	struct drm_crtc *crtc;
	u16 *r, *g, *b;
	bool replaced;
	int ret = 0;

	drm_modeset_acquire_init(&ctx, 0);

	state = drm_atomic_state_alloc(dev);
	if (!state) {
		ret = -ENOMEM;
		goto out_ctx;
	}

	state->acquire_ctx = &ctx;
retry:
	drm_client_for_each_modeset(modeset, &fb_helper->client) {
		crtc = modeset->crtc;

		if (!gamma_lut)
			gamma_lut = setcmap_new_gamma_lut(crtc, cmap);
		if (IS_ERR(gamma_lut)) {
			ret = PTR_ERR(gamma_lut);
			gamma_lut = NULL;
			goto out_state;
		}

		crtc_state = drm_atomic_get_crtc_state(state, crtc);
		if (IS_ERR(crtc_state)) {
			ret = PTR_ERR(crtc_state);
			goto out_state;
		}

		/*
		 * FIXME: This always uses gamma_lut. Some HW have only
		 * degamma_lut, in which case we should reset gamma_lut and set
		 * degamma_lut. See drm_crtc_legacy_gamma_set().
		 */
		replaced  = drm_property_replace_blob(&crtc_state->degamma_lut,
						      NULL);
		replaced |= drm_property_replace_blob(&crtc_state->ctm, NULL);
		replaced |= drm_property_replace_blob(&crtc_state->gamma_lut,
						      gamma_lut);
		crtc_state->color_mgmt_changed |= replaced;
	}

	ret = drm_atomic_commit(state);
	if (ret)
		goto out_state;

	drm_client_for_each_modeset(modeset, &fb_helper->client) {
		crtc = modeset->crtc;

		r = crtc->gamma_store;
		g = r + crtc->gamma_size;
		b = g + crtc->gamma_size;

		memcpy(r + cmap->start, cmap->red, cmap->len * sizeof(*r));
		memcpy(g + cmap->start, cmap->green, cmap->len * sizeof(*g));
		memcpy(b + cmap->start, cmap->blue, cmap->len * sizeof(*b));
	}

out_state:
	if (ret == -EDEADLK)
		goto backoff;

	drm_property_blob_put(gamma_lut);
	drm_atomic_state_put(state);
out_ctx:
	drm_modeset_drop_locks(&ctx);
	drm_modeset_acquire_fini(&ctx);

	return ret;

backoff:
	drm_atomic_state_clear(state);
	drm_modeset_backoff(&ctx);
	goto retry;
}

/**
 * drm_fb_helper_setcmap - implementation for &fb_ops.fb_setcmap
 * @cmap: cmap to set
 * @info: fbdev registered by the helper
 */
int drm_fb_helper_setcmap(struct fb_cmap *cmap, struct fb_info *info)
{
	struct drm_fb_helper *fb_helper = info->par;
	struct drm_device *dev = fb_helper->dev;
	int ret;

	if (oops_in_progress)
		return -EBUSY;

	mutex_lock(&fb_helper->lock);

	if (!drm_master_internal_acquire(dev)) {
		ret = -EBUSY;
		goto unlock;
	}

	mutex_lock(&fb_helper->client.modeset_mutex);
	if (info->fix.visual == FB_VISUAL_TRUECOLOR)
		ret = setcmap_pseudo_palette(cmap, info);
	else if (drm_drv_uses_atomic_modeset(fb_helper->dev))
		ret = setcmap_atomic(cmap, info);
	else
		ret = setcmap_legacy(cmap, info);
	mutex_unlock(&fb_helper->client.modeset_mutex);

	drm_master_internal_release(dev);
unlock:
	mutex_unlock(&fb_helper->lock);

	return ret;
}
EXPORT_SYMBOL(drm_fb_helper_setcmap);

/**
 * drm_fb_helper_ioctl - legacy ioctl implementation
 * @info: fbdev registered by the helper
 * @cmd: ioctl command
 * @arg: ioctl argument
 *
 * A helper to implement the standard fbdev ioctl. Only
 * FBIO_WAITFORVSYNC is implemented for now.
 */
int drm_fb_helper_ioctl(struct fb_info *info, unsigned int cmd,
			unsigned long arg)
{
	struct drm_fb_helper *fb_helper = info->par;
	struct drm_device *dev = fb_helper->dev;
	struct drm_crtc *crtc;
	int ret = 0;

	mutex_lock(&fb_helper->lock);
	if (!drm_master_internal_acquire(dev)) {
		ret = -EBUSY;
		goto unlock;
	}

	switch (cmd) {
	case FBIO_WAITFORVSYNC:
		/*
		 * Only consider the first CRTC.
		 *
		 * This ioctl is supposed to take the CRTC number as
		 * an argument, but in fbdev times, what that number
		 * was supposed to be was quite unclear, different
		 * drivers were passing that argument differently
		 * (some by reference, some by value), and most of the
		 * userspace applications were just hardcoding 0 as an
		 * argument.
		 *
		 * The first CRTC should be the integrated panel on
		 * most drivers, so this is the best choice we can
		 * make. If we're not smart enough here, one should
		 * just consider switch the userspace to KMS.
		 */
		crtc = fb_helper->client.modesets[0].crtc;

		/*
		 * Only wait for a vblank event if the CRTC is
		 * enabled, otherwise just don't do anythintg,
		 * not even report an error.
		 */
		ret = drm_crtc_vblank_get(crtc);
		if (!ret) {
			drm_crtc_wait_one_vblank(crtc);
			drm_crtc_vblank_put(crtc);
		}

		ret = 0;
		break;
	default:
		ret = -ENOTTY;
	}

	drm_master_internal_release(dev);
unlock:
	mutex_unlock(&fb_helper->lock);
	return ret;
}
EXPORT_SYMBOL(drm_fb_helper_ioctl);

static bool drm_fb_pixel_format_equal(const struct fb_var_screeninfo *var_1,
				      const struct fb_var_screeninfo *var_2)
{
	return var_1->bits_per_pixel == var_2->bits_per_pixel &&
	       var_1->grayscale == var_2->grayscale &&
	       var_1->red.offset == var_2->red.offset &&
	       var_1->red.length == var_2->red.length &&
	       var_1->red.msb_right == var_2->red.msb_right &&
	       var_1->green.offset == var_2->green.offset &&
	       var_1->green.length == var_2->green.length &&
	       var_1->green.msb_right == var_2->green.msb_right &&
	       var_1->blue.offset == var_2->blue.offset &&
	       var_1->blue.length == var_2->blue.length &&
	       var_1->blue.msb_right == var_2->blue.msb_right &&
	       var_1->transp.offset == var_2->transp.offset &&
	       var_1->transp.length == var_2->transp.length &&
	       var_1->transp.msb_right == var_2->transp.msb_right;
}

static void drm_fb_helper_fill_pixel_fmt(struct fb_var_screeninfo *var,
					 u8 depth)
{
	switch (depth) {
	case 8:
		var->red.offset = 0;
		var->green.offset = 0;
		var->blue.offset = 0;
		var->red.length = 8; /* 8bit DAC */
		var->green.length = 8;
		var->blue.length = 8;
		var->transp.offset = 0;
		var->transp.length = 0;
		break;
	case 15:
		var->red.offset = 10;
		var->green.offset = 5;
		var->blue.offset = 0;
		var->red.length = 5;
		var->green.length = 5;
		var->blue.length = 5;
		var->transp.offset = 15;
		var->transp.length = 1;
		break;
	case 16:
		var->red.offset = 11;
		var->green.offset = 5;
		var->blue.offset = 0;
		var->red.length = 5;
		var->green.length = 6;
		var->blue.length = 5;
		var->transp.offset = 0;
		break;
	case 24:
		var->red.offset = 16;
		var->green.offset = 8;
		var->blue.offset = 0;
		var->red.length = 8;
		var->green.length = 8;
		var->blue.length = 8;
		var->transp.offset = 0;
		var->transp.length = 0;
		break;
	case 32:
		var->red.offset = 16;
		var->green.offset = 8;
		var->blue.offset = 0;
		var->red.length = 8;
		var->green.length = 8;
		var->blue.length = 8;
		var->transp.offset = 24;
		var->transp.length = 8;
		break;
	default:
		break;
	}
}

/**
 * drm_fb_helper_check_var - implementation for &fb_ops.fb_check_var
 * @var: screeninfo to check
 * @info: fbdev registered by the helper
 */
int drm_fb_helper_check_var(struct fb_var_screeninfo *var,
			    struct fb_info *info)
{
	struct drm_fb_helper *fb_helper = info->par;
	struct drm_framebuffer *fb = fb_helper->fb;
	struct drm_device *dev = fb_helper->dev;

	if (in_dbg_master())
		return -EINVAL;

	if (var->pixclock != 0) {
		drm_dbg_kms(dev, "fbdev emulation doesn't support changing the pixel clock, value of pixclock is ignored\n");
		var->pixclock = 0;
	}

	if ((drm_format_info_block_width(fb->format, 0) > 1) ||
	    (drm_format_info_block_height(fb->format, 0) > 1))
		return -EINVAL;

	/*
	 * Changes struct fb_var_screeninfo are currently not pushed back
	 * to KMS, hence fail if different settings are requested.
	 */
	if (var->bits_per_pixel > fb->format->cpp[0] * 8 ||
	    var->xres > fb->width || var->yres > fb->height ||
	    var->xres_virtual > fb->width || var->yres_virtual > fb->height) {
		drm_dbg_kms(dev, "fb requested width/height/bpp can't fit in current fb "
			  "request %dx%d-%d (virtual %dx%d) > %dx%d-%d\n",
			  var->xres, var->yres, var->bits_per_pixel,
			  var->xres_virtual, var->yres_virtual,
			  fb->width, fb->height, fb->format->cpp[0] * 8);
		return -EINVAL;
	}

	/*
	 * Workaround for SDL 1.2, which is known to be setting all pixel format
	 * fields values to zero in some cases. We treat this situation as a
	 * kind of "use some reasonable autodetected values".
	 */
	if (!var->red.offset     && !var->green.offset    &&
	    !var->blue.offset    && !var->transp.offset   &&
	    !var->red.length     && !var->green.length    &&
	    !var->blue.length    && !var->transp.length   &&
	    !var->red.msb_right  && !var->green.msb_right &&
	    !var->blue.msb_right && !var->transp.msb_right) {
		drm_fb_helper_fill_pixel_fmt(var, fb->format->depth);
	}

	/*
	 * Likewise, bits_per_pixel should be rounded up to a supported value.
	 */
	var->bits_per_pixel = fb->format->cpp[0] * 8;

	/*
	 * drm fbdev emulation doesn't support changing the pixel format at all,
	 * so reject all pixel format changing requests.
	 */
	if (!drm_fb_pixel_format_equal(var, &info->var)) {
		drm_dbg_kms(dev, "fbdev emulation doesn't support changing the pixel format\n");
		return -EINVAL;
	}

	return 0;
}
EXPORT_SYMBOL(drm_fb_helper_check_var);

/**
 * drm_fb_helper_set_par - implementation for &fb_ops.fb_set_par
 * @info: fbdev registered by the helper
 *
 * This will let fbcon do the mode init and is called at initialization time by
 * the fbdev core when registering the driver, and later on through the hotplug
 * callback.
 */
int drm_fb_helper_set_par(struct fb_info *info)
{
	struct drm_fb_helper *fb_helper = info->par;
	struct fb_var_screeninfo *var = &info->var;
	bool force;

	if (oops_in_progress)
		return -EBUSY;

	if (var->pixclock != 0) {
		drm_err(fb_helper->dev, "PIXEL CLOCK SET\n");
		return -EINVAL;
	}

	/*
	 * Normally we want to make sure that a kms master takes precedence over
	 * fbdev, to avoid fbdev flickering and occasionally stealing the
	 * display status. But Xorg first sets the vt back to text mode using
	 * the KDSET IOCTL with KD_TEXT, and only after that drops the master
	 * status when exiting.
	 *
	 * In the past this was caught by drm_fb_helper_lastclose(), but on
	 * modern systems where logind always keeps a drm fd open to orchestrate
	 * the vt switching, this doesn't work.
	 *
	 * To not break the userspace ABI we have this special case here, which
	 * is only used for the above case. Everything else uses the normal
	 * commit function, which ensures that we never steal the display from
	 * an active drm master.
	 */
	force = var->activate & FB_ACTIVATE_KD_TEXT;

	__drm_fb_helper_restore_fbdev_mode_unlocked(fb_helper, force);

	return 0;
}
EXPORT_SYMBOL(drm_fb_helper_set_par);

static void pan_set(struct drm_fb_helper *fb_helper, int x, int y)
{
	struct drm_mode_set *mode_set;

	mutex_lock(&fb_helper->client.modeset_mutex);
	drm_client_for_each_modeset(mode_set, &fb_helper->client) {
		mode_set->x = x;
		mode_set->y = y;
	}
	mutex_unlock(&fb_helper->client.modeset_mutex);
}

static int pan_display_atomic(struct fb_var_screeninfo *var,
			      struct fb_info *info)
{
	struct drm_fb_helper *fb_helper = info->par;
	int ret;

	pan_set(fb_helper, var->xoffset, var->yoffset);

	ret = drm_client_modeset_commit_locked(&fb_helper->client);
	if (!ret) {
		info->var.xoffset = var->xoffset;
		info->var.yoffset = var->yoffset;
	} else
		pan_set(fb_helper, info->var.xoffset, info->var.yoffset);

	return ret;
}

static int pan_display_legacy(struct fb_var_screeninfo *var,
			      struct fb_info *info)
{
	struct drm_fb_helper *fb_helper = info->par;
	struct drm_client_dev *client = &fb_helper->client;
	struct drm_mode_set *modeset;
	int ret = 0;

	mutex_lock(&client->modeset_mutex);
	drm_modeset_lock_all(fb_helper->dev);
	drm_client_for_each_modeset(modeset, client) {
		modeset->x = var->xoffset;
		modeset->y = var->yoffset;

		if (modeset->num_connectors) {
			ret = drm_mode_set_config_internal(modeset);
			if (!ret) {
				info->var.xoffset = var->xoffset;
				info->var.yoffset = var->yoffset;
			}
		}
	}
	drm_modeset_unlock_all(fb_helper->dev);
	mutex_unlock(&client->modeset_mutex);

	return ret;
}

/**
 * drm_fb_helper_pan_display - implementation for &fb_ops.fb_pan_display
 * @var: updated screen information
 * @info: fbdev registered by the helper
 */
int drm_fb_helper_pan_display(struct fb_var_screeninfo *var,
			      struct fb_info *info)
{
	struct drm_fb_helper *fb_helper = info->par;
	struct drm_device *dev = fb_helper->dev;
	int ret;

	if (oops_in_progress)
		return -EBUSY;

	mutex_lock(&fb_helper->lock);
	if (!drm_master_internal_acquire(dev)) {
		ret = -EBUSY;
		goto unlock;
	}

	if (drm_drv_uses_atomic_modeset(dev))
		ret = pan_display_atomic(var, info);
	else
		ret = pan_display_legacy(var, info);

	drm_master_internal_release(dev);
unlock:
	mutex_unlock(&fb_helper->lock);

	return ret;
}
EXPORT_SYMBOL(drm_fb_helper_pan_display);

/*
 * Allocates the backing storage and sets up the fbdev info structure through
 * the ->fb_probe callback.
 */
static int drm_fb_helper_single_fb_probe(struct drm_fb_helper *fb_helper,
					 int preferred_bpp)
{
	struct drm_client_dev *client = &fb_helper->client;
	struct drm_device *dev = fb_helper->dev;
	struct drm_mode_config *config = &dev->mode_config;
	int ret = 0;
	int crtc_count = 0;
	struct drm_connector_list_iter conn_iter;
	struct drm_fb_helper_surface_size sizes;
	struct drm_connector *connector;
	struct drm_mode_set *mode_set;
	int best_depth = 0;

	memset(&sizes, 0, sizeof(struct drm_fb_helper_surface_size));
	sizes.surface_depth = 24;
	sizes.surface_bpp = 32;
	sizes.fb_width = (u32)-1;
	sizes.fb_height = (u32)-1;

	/*
	 * If driver picks 8 or 16 by default use that for both depth/bpp
	 * to begin with
	 */
	if (preferred_bpp != sizes.surface_bpp)
		sizes.surface_depth = sizes.surface_bpp = preferred_bpp;

	drm_connector_list_iter_begin(fb_helper->dev, &conn_iter);
	drm_client_for_each_connector_iter(connector, &conn_iter) {
		struct drm_cmdline_mode *cmdline_mode;

		cmdline_mode = &connector->cmdline_mode;

		if (cmdline_mode->bpp_specified) {
			switch (cmdline_mode->bpp) {
			case 8:
				sizes.surface_depth = sizes.surface_bpp = 8;
				break;
			case 15:
				sizes.surface_depth = 15;
				sizes.surface_bpp = 16;
				break;
			case 16:
				sizes.surface_depth = sizes.surface_bpp = 16;
				break;
			case 24:
				sizes.surface_depth = sizes.surface_bpp = 24;
				break;
			case 32:
				sizes.surface_depth = 24;
				sizes.surface_bpp = 32;
				break;
			}
			break;
		}
	}
	drm_connector_list_iter_end(&conn_iter);

	/*
	 * If we run into a situation where, for example, the primary plane
	 * supports RGBA5551 (16 bpp, depth 15) but not RGB565 (16 bpp, depth
	 * 16) we need to scale down the depth of the sizes we request.
	 */
	mutex_lock(&client->modeset_mutex);
	drm_client_for_each_modeset(mode_set, client) {
		struct drm_crtc *crtc = mode_set->crtc;
		struct drm_plane *plane = crtc->primary;
		int j;

		drm_dbg_kms(dev, "test CRTC %u primary plane\n", drm_crtc_index(crtc));

		for (j = 0; j < plane->format_count; j++) {
			const struct drm_format_info *fmt;

			fmt = drm_format_info(plane->format_types[j]);

			/*
			 * Do not consider YUV or other complicated formats
			 * for framebuffers. This means only legacy formats
			 * are supported (fmt->depth is a legacy field) but
			 * the framebuffer emulation can only deal with such
			 * formats, specifically RGB/BGA formats.
			 */
			if (fmt->depth == 0)
				continue;

			/* We found a perfect fit, great */
			if (fmt->depth == sizes.surface_depth) {
				best_depth = fmt->depth;
				break;
			}

			/* Skip depths above what we're looking for */
			if (fmt->depth > sizes.surface_depth)
				continue;

			/* Best depth found so far */
			if (fmt->depth > best_depth)
				best_depth = fmt->depth;
		}
	}
	if (sizes.surface_depth != best_depth && best_depth) {
		drm_info(dev, "requested bpp %d, scaled depth down to %d",
			 sizes.surface_bpp, best_depth);
		sizes.surface_depth = best_depth;
	}

	/* first up get a count of crtcs now in use and new min/maxes width/heights */
	crtc_count = 0;
	drm_client_for_each_modeset(mode_set, client) {
		struct drm_display_mode *desired_mode;
		int x, y, j;
		/* in case of tile group, are we the last tile vert or horiz?
		 * If no tile group you are always the last one both vertically
		 * and horizontally
		 */
		bool lastv = true, lasth = true;

		desired_mode = mode_set->mode;

		if (!desired_mode)
			continue;

		crtc_count++;

		x = mode_set->x;
		y = mode_set->y;

		sizes.surface_width  = max_t(u32, desired_mode->hdisplay + x, sizes.surface_width);
		sizes.surface_height = max_t(u32, desired_mode->vdisplay + y, sizes.surface_height);

		for (j = 0; j < mode_set->num_connectors; j++) {
			struct drm_connector *connector = mode_set->connectors[j];

			if (connector->has_tile &&
			    desired_mode->hdisplay == connector->tile_h_size &&
			    desired_mode->vdisplay == connector->tile_v_size) {
				lasth = (connector->tile_h_loc == (connector->num_h_tile - 1));
				lastv = (connector->tile_v_loc == (connector->num_v_tile - 1));
				/* cloning to multiple tiles is just crazy-talk, so: */
				break;
			}
		}

		if (lasth)
			sizes.fb_width  = min_t(u32, desired_mode->hdisplay + x, sizes.fb_width);
		if (lastv)
			sizes.fb_height = min_t(u32, desired_mode->vdisplay + y, sizes.fb_height);
	}
	mutex_unlock(&client->modeset_mutex);

	if (crtc_count == 0 || sizes.fb_width == -1 || sizes.fb_height == -1) {
		drm_info(dev, "Cannot find any crtc or sizes\n");

		/* First time: disable all crtc's.. */
		if (!fb_helper->deferred_setup)
			drm_client_modeset_commit(client);
		return -EAGAIN;
	}

	/* Handle our overallocation */
	sizes.surface_height *= drm_fbdev_overalloc;
	sizes.surface_height /= 100;
	if (sizes.surface_height > config->max_height) {
		drm_dbg_kms(dev, "Fbdev over-allocation too large; clamping height to %d\n",
			    config->max_height);
		sizes.surface_height = config->max_height;
	}

	/* push down into drivers */
	ret = (*fb_helper->funcs->fb_probe)(fb_helper, &sizes);
	if (ret < 0)
		return ret;

	strcpy(fb_helper->fb->comm, "[fbcon]");
	return 0;
}

static void drm_fb_helper_fill_fix(struct fb_info *info, uint32_t pitch,
				   uint32_t depth)
{
	info->fix.type = FB_TYPE_PACKED_PIXELS;
	info->fix.visual = depth == 8 ? FB_VISUAL_PSEUDOCOLOR :
		FB_VISUAL_TRUECOLOR;
	info->fix.mmio_start = 0;
	info->fix.mmio_len = 0;
	info->fix.type_aux = 0;
	info->fix.xpanstep = 1; /* doing it in hw */
	info->fix.ypanstep = 1; /* doing it in hw */
	info->fix.ywrapstep = 0;
	info->fix.accel = FB_ACCEL_NONE;

	info->fix.line_length = pitch;
}

static void drm_fb_helper_fill_var(struct fb_info *info,
				   struct drm_fb_helper *fb_helper,
				   uint32_t fb_width, uint32_t fb_height)
{
	struct drm_framebuffer *fb = fb_helper->fb;

	WARN_ON((drm_format_info_block_width(fb->format, 0) > 1) ||
		(drm_format_info_block_height(fb->format, 0) > 1));
	info->pseudo_palette = fb_helper->pseudo_palette;
	info->var.xres_virtual = fb->width;
	info->var.yres_virtual = fb->height;
	info->var.bits_per_pixel = fb->format->cpp[0] * 8;
	info->var.accel_flags = FB_ACCELF_TEXT;
	info->var.xoffset = 0;
	info->var.yoffset = 0;
	info->var.activate = FB_ACTIVATE_NOW;

	drm_fb_helper_fill_pixel_fmt(&info->var, fb->format->depth);

	info->var.xres = fb_width;
	info->var.yres = fb_height;
}

/**
 * drm_fb_helper_fill_info - initializes fbdev information
 * @info: fbdev instance to set up
 * @fb_helper: fb helper instance to use as template
 * @sizes: describes fbdev size and scanout surface size
 *
 * Sets up the variable and fixed fbdev metainformation from the given fb helper
 * instance and the drm framebuffer allocated in &drm_fb_helper.fb.
 *
 * Drivers should call this (or their equivalent setup code) from their
 * &drm_fb_helper_funcs.fb_probe callback after having allocated the fbdev
 * backing storage framebuffer.
 */
void drm_fb_helper_fill_info(struct fb_info *info,
			     struct drm_fb_helper *fb_helper,
			     struct drm_fb_helper_surface_size *sizes)
{
	struct drm_framebuffer *fb = fb_helper->fb;

	drm_fb_helper_fill_fix(info, fb->pitches[0], fb->format->depth);
	drm_fb_helper_fill_var(info, fb_helper,
			       sizes->fb_width, sizes->fb_height);

	info->par = fb_helper;
	/*
	 * The DRM drivers fbdev emulation device name can be confusing if the
	 * driver name also has a "drm" suffix on it. Leading to names such as
	 * "simpledrmdrmfb" in /proc/fb. Unfortunately, it's an uAPI and can't
	 * be changed due user-space tools (e.g: pm-utils) matching against it.
	 */
	snprintf(info->fix.id, sizeof(info->fix.id), "%sdrmfb",
		 fb_helper->dev->driver->name);

}
EXPORT_SYMBOL(drm_fb_helper_fill_info);

/*
 * This is a continuation of drm_setup_crtcs() that sets up anything related
 * to the framebuffer. During initialization, drm_setup_crtcs() is called before
 * the framebuffer has been allocated (fb_helper->fb and fb_helper->fbdev).
 * So, any setup that touches those fields needs to be done here instead of in
 * drm_setup_crtcs().
 */
static void drm_setup_crtcs_fb(struct drm_fb_helper *fb_helper)
{
	struct drm_client_dev *client = &fb_helper->client;
	struct drm_connector_list_iter conn_iter;
	struct fb_info *info = fb_helper->fbdev;
	unsigned int rotation, sw_rotations = 0;
	struct drm_connector *connector;
	struct drm_mode_set *modeset;

	mutex_lock(&client->modeset_mutex);
	drm_client_for_each_modeset(modeset, client) {
		if (!modeset->num_connectors)
			continue;

		modeset->fb = fb_helper->fb;

		if (drm_client_rotation(modeset, &rotation))
			/* Rotating in hardware, fbcon should not rotate */
			sw_rotations |= DRM_MODE_ROTATE_0;
		else
			sw_rotations |= rotation;
	}
	mutex_unlock(&client->modeset_mutex);

	drm_connector_list_iter_begin(fb_helper->dev, &conn_iter);
	drm_client_for_each_connector_iter(connector, &conn_iter) {

		/* use first connected connector for the physical dimensions */
		if (connector->status == connector_status_connected) {
			info->var.width = connector->display_info.width_mm;
			info->var.height = connector->display_info.height_mm;
			break;
		}
	}
	drm_connector_list_iter_end(&conn_iter);

	switch (sw_rotations) {
	case DRM_MODE_ROTATE_0:
		info->fbcon_rotate_hint = FB_ROTATE_UR;
		break;
	case DRM_MODE_ROTATE_90:
		info->fbcon_rotate_hint = FB_ROTATE_CCW;
		break;
	case DRM_MODE_ROTATE_180:
		info->fbcon_rotate_hint = FB_ROTATE_UD;
		break;
	case DRM_MODE_ROTATE_270:
		info->fbcon_rotate_hint = FB_ROTATE_CW;
		break;
	default:
		/*
		 * Multiple bits are set / multiple rotations requested
		 * fbcon cannot handle separate rotation settings per
		 * output, so fallback to unrotated.
		 */
		info->fbcon_rotate_hint = FB_ROTATE_UR;
	}
}

/* Note: Drops fb_helper->lock before returning. */
static int
__drm_fb_helper_initial_config_and_unlock(struct drm_fb_helper *fb_helper,
					  int bpp_sel)
{
	struct drm_device *dev = fb_helper->dev;
	struct fb_info *info;
	unsigned int width, height;
	int ret;

	width = dev->mode_config.max_width;
	height = dev->mode_config.max_height;

	drm_client_modeset_probe(&fb_helper->client, width, height);
	ret = drm_fb_helper_single_fb_probe(fb_helper, bpp_sel);
	if (ret < 0) {
		if (ret == -EAGAIN) {
			fb_helper->preferred_bpp = bpp_sel;
			fb_helper->deferred_setup = true;
			ret = 0;
		}
		mutex_unlock(&fb_helper->lock);

		return ret;
	}
	drm_setup_crtcs_fb(fb_helper);

	fb_helper->deferred_setup = false;

	info = fb_helper->fbdev;
	info->var.pixclock = 0;
	/* Shamelessly allow physical address leaking to userspace */
#if IS_ENABLED(CONFIG_DRM_FBDEV_LEAK_PHYS_SMEM)
	if (!drm_leak_fbdev_smem)
#endif
		/* don't leak any physical addresses to userspace */
		info->flags |= FBINFO_HIDE_SMEM_START;

	/* Need to drop locks to avoid recursive deadlock in
	 * register_framebuffer. This is ok because the only thing left to do is
	 * register the fbdev emulation instance in kernel_fb_helper_list. */
	mutex_unlock(&fb_helper->lock);

	ret = register_framebuffer(info);
	if (ret < 0)
		return ret;

	drm_info(dev, "fb%d: %s frame buffer device\n",
		 info->node, info->fix.id);

	mutex_lock(&kernel_fb_helper_lock);
	if (list_empty(&kernel_fb_helper_list))
		register_sysrq_key('v', &sysrq_drm_fb_helper_restore_op);

	list_add(&fb_helper->kernel_fb_list, &kernel_fb_helper_list);
	mutex_unlock(&kernel_fb_helper_lock);

	return 0;
}

/**
 * drm_fb_helper_initial_config - setup a sane initial connector configuration
 * @fb_helper: fb_helper device struct
 * @bpp_sel: bpp value to use for the framebuffer configuration
 *
 * Scans the CRTCs and connectors and tries to put together an initial setup.
 * At the moment, this is a cloned configuration across all heads with
 * a new framebuffer object as the backing store.
 *
 * Note that this also registers the fbdev and so allows userspace to call into
 * the driver through the fbdev interfaces.
 *
 * This function will call down into the &drm_fb_helper_funcs.fb_probe callback
 * to let the driver allocate and initialize the fbdev info structure and the
 * drm framebuffer used to back the fbdev. drm_fb_helper_fill_info() is provided
 * as a helper to setup simple default values for the fbdev info structure.
 *
 * HANG DEBUGGING:
 *
 * When you have fbcon support built-in or already loaded, this function will do
 * a full modeset to setup the fbdev console. Due to locking misdesign in the
 * VT/fbdev subsystem that entire modeset sequence has to be done while holding
 * console_lock. Until console_unlock is called no dmesg lines will be sent out
 * to consoles, not even serial console. This means when your driver crashes,
 * you will see absolutely nothing else but a system stuck in this function,
 * with no further output. Any kind of printk() you place within your own driver
 * or in the drm core modeset code will also never show up.
 *
 * Standard debug practice is to run the fbcon setup without taking the
 * console_lock as a hack, to be able to see backtraces and crashes on the
 * serial line. This can be done by setting the fb.lockless_register_fb=1 kernel
 * cmdline option.
 *
 * The other option is to just disable fbdev emulation since very likely the
 * first modeset from userspace will crash in the same way, and is even easier
 * to debug. This can be done by setting the drm_kms_helper.fbdev_emulation=0
 * kernel cmdline option.
 *
 * RETURNS:
 * Zero if everything went ok, nonzero otherwise.
 */
int drm_fb_helper_initial_config(struct drm_fb_helper *fb_helper, int bpp_sel)
{
	int ret;

	if (!drm_fbdev_emulation)
		return 0;

	mutex_lock(&fb_helper->lock);
	ret = __drm_fb_helper_initial_config_and_unlock(fb_helper, bpp_sel);

	return ret;
}
EXPORT_SYMBOL(drm_fb_helper_initial_config);

/**
 * drm_fb_helper_hotplug_event - respond to a hotplug notification by
 *                               probing all the outputs attached to the fb
 * @fb_helper: driver-allocated fbdev helper, can be NULL
 *
 * Scan the connectors attached to the fb_helper and try to put together a
 * setup after notification of a change in output configuration.
 *
 * Called at runtime, takes the mode config locks to be able to check/change the
 * modeset configuration. Must be run from process context (which usually means
 * either the output polling work or a work item launched from the driver's
 * hotplug interrupt).
 *
 * Note that drivers may call this even before calling
 * drm_fb_helper_initial_config but only after drm_fb_helper_init. This allows
 * for a race-free fbcon setup and will make sure that the fbdev emulation will
 * not miss any hotplug events.
 *
 * RETURNS:
 * 0 on success and a non-zero error code otherwise.
 */
int drm_fb_helper_hotplug_event(struct drm_fb_helper *fb_helper)
{
	int err = 0;

	if (!drm_fbdev_emulation || !fb_helper)
		return 0;

	mutex_lock(&fb_helper->lock);
	if (fb_helper->deferred_setup) {
		err = __drm_fb_helper_initial_config_and_unlock(fb_helper,
				fb_helper->preferred_bpp);
		return err;
	}

	if (!fb_helper->fb || !drm_master_internal_acquire(fb_helper->dev)) {
		fb_helper->delayed_hotplug = true;
		mutex_unlock(&fb_helper->lock);
		return err;
	}

	drm_master_internal_release(fb_helper->dev);

	drm_dbg_kms(fb_helper->dev, "\n");

	drm_client_modeset_probe(&fb_helper->client, fb_helper->fb->width, fb_helper->fb->height);
	drm_setup_crtcs_fb(fb_helper);
	mutex_unlock(&fb_helper->lock);

	drm_fb_helper_set_par(fb_helper->fbdev);

	return 0;
}
EXPORT_SYMBOL(drm_fb_helper_hotplug_event);

/**
 * drm_fb_helper_lastclose - DRM driver lastclose helper for fbdev emulation
 * @dev: DRM device
 *
 * This function can be used as the &drm_driver->lastclose callback for drivers
 * that only need to call drm_fb_helper_restore_fbdev_mode_unlocked().
 */
void drm_fb_helper_lastclose(struct drm_device *dev)
{
	drm_fb_helper_restore_fbdev_mode_unlocked(dev->fb_helper);
}
EXPORT_SYMBOL(drm_fb_helper_lastclose);

/**
 * drm_fb_helper_output_poll_changed - DRM mode config \.output_poll_changed
 *                                     helper for fbdev emulation
 * @dev: DRM device
 *
 * This function can be used as the
 * &drm_mode_config_funcs.output_poll_changed callback for drivers that only
 * need to call drm_fb_helper_hotplug_event().
 */
void drm_fb_helper_output_poll_changed(struct drm_device *dev)
{
	drm_fb_helper_hotplug_event(dev->fb_helper);
}
EXPORT_SYMBOL(drm_fb_helper_output_poll_changed);

/* @user: 1=userspace, 0=fbcon */
static int drm_fbdev_fb_open(struct fb_info *info, int user)
{
	struct drm_fb_helper *fb_helper = info->par;

	/* No need to take a ref for fbcon because it unbinds on unregister */
	if (user && !try_module_get(fb_helper->dev->driver->fops->owner))
		return -ENODEV;

	return 0;
}

static int drm_fbdev_fb_release(struct fb_info *info, int user)
{
	struct drm_fb_helper *fb_helper = info->par;

	if (user)
		module_put(fb_helper->dev->driver->fops->owner);

	return 0;
}

static void drm_fbdev_cleanup(struct drm_fb_helper *fb_helper)
{
	struct fb_info *fbi = fb_helper->fbdev;
	void *shadow = NULL;

	if (!fb_helper->dev)
		return;

	if (fbi) {
		if (fbi->fbdefio)
			fb_deferred_io_cleanup(fbi);
		if (drm_fbdev_use_shadow_fb(fb_helper))
			shadow = fbi->screen_buffer;
	}

	drm_fb_helper_fini(fb_helper);

	if (shadow)
		vfree(shadow);
	else if (fb_helper->buffer)
		drm_client_buffer_vunmap(fb_helper->buffer);

	drm_client_framebuffer_delete(fb_helper->buffer);
}

static void drm_fbdev_release(struct drm_fb_helper *fb_helper)
{
	drm_fbdev_cleanup(fb_helper);
	drm_client_release(&fb_helper->client);
	kfree(fb_helper);
}

/*
 * fb_ops.fb_destroy is called by the last put_fb_info() call at the end of
 * unregister_framebuffer() or fb_release().
 */
static void drm_fbdev_fb_destroy(struct fb_info *info)
{
	drm_fbdev_release(info->par);
}

static int drm_fbdev_fb_mmap(struct fb_info *info, struct vm_area_struct *vma)
{
	struct drm_fb_helper *fb_helper = info->par;

	if (drm_fbdev_use_shadow_fb(fb_helper))
		return fb_deferred_io_mmap(info, vma);
	else if (fb_helper->dev->driver->gem_prime_mmap)
		return fb_helper->dev->driver->gem_prime_mmap(fb_helper->buffer->gem, vma);
	else
		return -ENODEV;
}

static bool drm_fbdev_use_iomem(struct fb_info *info)
{
	struct drm_fb_helper *fb_helper = info->par;
	struct drm_client_buffer *buffer = fb_helper->buffer;

	return !drm_fbdev_use_shadow_fb(fb_helper) && buffer->map.is_iomem;
}

static ssize_t fb_read_screen_base(struct fb_info *info, char __user *buf, size_t count,
				   loff_t pos)
{
	const char __iomem *src = info->screen_base + pos;
	size_t alloc_size = min_t(size_t, count, PAGE_SIZE);
	ssize_t ret = 0;
	int err = 0;
	char *tmp;

	tmp = kmalloc(alloc_size, GFP_KERNEL);
	if (!tmp)
		return -ENOMEM;

	while (count) {
		size_t c = min_t(size_t, count, alloc_size);

		memcpy_fromio(tmp, src, c);
		if (copy_to_user(buf, tmp, c)) {
			err = -EFAULT;
			break;
		}

		src += c;
		buf += c;
		ret += c;
		count -= c;
	}

	kfree(tmp);

	return ret ? ret : err;
}

static ssize_t fb_read_screen_buffer(struct fb_info *info, char __user *buf, size_t count,
				     loff_t pos)
{
	const char *src = info->screen_buffer + pos;

	if (copy_to_user(buf, src, count))
		return -EFAULT;

	return count;
}

static ssize_t drm_fbdev_fb_read(struct fb_info *info, char __user *buf,
				 size_t count, loff_t *ppos)
{
	loff_t pos = *ppos;
	size_t total_size;
	ssize_t ret;

	if (info->screen_size)
		total_size = info->screen_size;
	else
		total_size = info->fix.smem_len;

	if (pos >= total_size)
		return 0;
	if (count >= total_size)
		count = total_size;
	if (total_size - count < pos)
		count = total_size - pos;

	if (drm_fbdev_use_iomem(info))
		ret = fb_read_screen_base(info, buf, count, pos);
	else
		ret = fb_read_screen_buffer(info, buf, count, pos);

	if (ret > 0)
		*ppos += ret;

	return ret;
}

static ssize_t fb_write_screen_base(struct fb_info *info, const char __user *buf, size_t count,
				    loff_t pos)
{
	char __iomem *dst = info->screen_base + pos;
	size_t alloc_size = min_t(size_t, count, PAGE_SIZE);
	ssize_t ret = 0;
	int err = 0;
	u8 *tmp;

	tmp = kmalloc(alloc_size, GFP_KERNEL);
	if (!tmp)
		return -ENOMEM;

	while (count) {
		size_t c = min_t(size_t, count, alloc_size);

		if (copy_from_user(tmp, buf, c)) {
			err = -EFAULT;
			break;
		}
		memcpy_toio(dst, tmp, c);

		dst += c;
		buf += c;
		ret += c;
		count -= c;
	}

	kfree(tmp);

	return ret ? ret : err;
}

static ssize_t fb_write_screen_buffer(struct fb_info *info, const char __user *buf, size_t count,
				      loff_t pos)
{
	char *dst = info->screen_buffer + pos;

	if (copy_from_user(dst, buf, count))
		return -EFAULT;

	return count;
}

static ssize_t drm_fbdev_fb_write(struct fb_info *info, const char __user *buf,
				  size_t count, loff_t *ppos)
{
	loff_t pos = *ppos;
	size_t total_size;
	ssize_t ret;
	struct drm_rect damage_area;
	int err = 0;

	if (info->screen_size)
		total_size = info->screen_size;
	else
		total_size = info->fix.smem_len;

	if (pos > total_size)
		return -EFBIG;
	if (count > total_size) {
		err = -EFBIG;
		count = total_size;
	}
	if (total_size - count < pos) {
		if (!err)
			err = -ENOSPC;
		count = total_size - pos;
	}

	/*
	 * Copy to framebuffer even if we already logged an error. Emulates
	 * the behavior of the original fbdev implementation.
	 */
	if (drm_fbdev_use_iomem(info))
		ret = fb_write_screen_base(info, buf, count, pos);
	else
		ret = fb_write_screen_buffer(info, buf, count, pos);

	if (ret < 0)
		return ret; /* return last error, if any */
	else if (!ret)
		return err; /* return previous error, if any */

	*ppos += ret;

	drm_fb_helper_memory_range_to_clip(info, pos, ret, &damage_area);
	drm_fb_helper_damage(info, damage_area.x1, damage_area.y1,
			     drm_rect_width(&damage_area),
			     drm_rect_height(&damage_area));

	return ret;
}

static void drm_fbdev_fb_fillrect(struct fb_info *info,
				  const struct fb_fillrect *rect)
{
	if (drm_fbdev_use_iomem(info))
		drm_fb_helper_cfb_fillrect(info, rect);
	else
		drm_fb_helper_sys_fillrect(info, rect);
}

static void drm_fbdev_fb_copyarea(struct fb_info *info,
				  const struct fb_copyarea *area)
{
	if (drm_fbdev_use_iomem(info))
		drm_fb_helper_cfb_copyarea(info, area);
	else
		drm_fb_helper_sys_copyarea(info, area);
}

static void drm_fbdev_fb_imageblit(struct fb_info *info,
				   const struct fb_image *image)
{
	if (drm_fbdev_use_iomem(info))
		drm_fb_helper_cfb_imageblit(info, image);
	else
		drm_fb_helper_sys_imageblit(info, image);
}

static const struct fb_ops drm_fbdev_fb_ops = {
	.owner		= THIS_MODULE,
	DRM_FB_HELPER_DEFAULT_OPS,
	.fb_open	= drm_fbdev_fb_open,
	.fb_release	= drm_fbdev_fb_release,
	.fb_destroy	= drm_fbdev_fb_destroy,
	.fb_mmap	= drm_fbdev_fb_mmap,
	.fb_read	= drm_fbdev_fb_read,
	.fb_write	= drm_fbdev_fb_write,
	.fb_fillrect	= drm_fbdev_fb_fillrect,
	.fb_copyarea	= drm_fbdev_fb_copyarea,
	.fb_imageblit	= drm_fbdev_fb_imageblit,
};

static struct fb_deferred_io drm_fbdev_defio = {
	.delay		= HZ / 20,
	.deferred_io	= drm_fb_helper_deferred_io,
};

/*
 * This function uses the client API to create a framebuffer backed by a dumb buffer.
 *
 * The _sys_ versions are used for &fb_ops.fb_read, fb_write, fb_fillrect,
 * fb_copyarea, fb_imageblit.
 */
static int drm_fb_helper_generic_probe(struct drm_fb_helper *fb_helper,
				       struct drm_fb_helper_surface_size *sizes)
{
	struct drm_client_dev *client = &fb_helper->client;
	struct drm_device *dev = fb_helper->dev;
	struct drm_client_buffer *buffer;
	struct drm_framebuffer *fb;
	struct fb_info *fbi;
	u32 format;
	struct iosys_map map;
	int ret;

	drm_dbg_kms(dev, "surface width(%d), height(%d) and bpp(%d)\n",
		    sizes->surface_width, sizes->surface_height,
		    sizes->surface_bpp);

	format = drm_mode_legacy_fb_format(sizes->surface_bpp, sizes->surface_depth);
	buffer = drm_client_framebuffer_create(client, sizes->surface_width,
					       sizes->surface_height, format);
	if (IS_ERR(buffer))
		return PTR_ERR(buffer);

	fb_helper->buffer = buffer;
	fb_helper->fb = buffer->fb;
	fb = buffer->fb;

	fbi = drm_fb_helper_alloc_fbi(fb_helper);
	if (IS_ERR(fbi))
		return PTR_ERR(fbi);

	fbi->fbops = &drm_fbdev_fb_ops;
	fbi->screen_size = sizes->surface_height * fb->pitches[0];
	fbi->fix.smem_len = fbi->screen_size;
	fbi->flags = FBINFO_DEFAULT;

	drm_fb_helper_fill_info(fbi, fb_helper, sizes);

	if (drm_fbdev_use_shadow_fb(fb_helper)) {
		fbi->screen_buffer = vzalloc(fbi->screen_size);
		if (!fbi->screen_buffer)
			return -ENOMEM;
		fbi->flags |= FBINFO_VIRTFB | FBINFO_READS_FAST;

		fbi->fbdefio = &drm_fbdev_defio;
		fb_deferred_io_init(fbi);
	} else {
		/* buffer is mapped for HW framebuffer */
		ret = drm_client_buffer_vmap(fb_helper->buffer, &map);
		if (ret)
			return ret;
		if (map.is_iomem) {
			fbi->screen_base = map.vaddr_iomem;
		} else {
			fbi->screen_buffer = map.vaddr;
			fbi->flags |= FBINFO_VIRTFB;
		}

		/*
		 * Shamelessly leak the physical address to user-space. As
		 * page_to_phys() is undefined for I/O memory, warn in this
		 * case.
		 */
#if IS_ENABLED(CONFIG_DRM_FBDEV_LEAK_PHYS_SMEM)
		if (drm_leak_fbdev_smem && fbi->fix.smem_start == 0 &&
		    !drm_WARN_ON_ONCE(dev, map.is_iomem))
			fbi->fix.smem_start =
				page_to_phys(virt_to_page(fbi->screen_buffer));
#endif
	}

	return 0;
}

static const struct drm_fb_helper_funcs drm_fb_helper_generic_funcs = {
	.fb_probe = drm_fb_helper_generic_probe,
};

static void drm_fbdev_client_unregister(struct drm_client_dev *client)
{
	struct drm_fb_helper *fb_helper = drm_fb_helper_from_client(client);

	if (fb_helper->fbdev)
		/* drm_fbdev_fb_destroy() takes care of cleanup */
		drm_fb_helper_unregister_fbi(fb_helper);
	else
		drm_fbdev_release(fb_helper);
}

static int drm_fbdev_client_restore(struct drm_client_dev *client)
{
	drm_fb_helper_lastclose(client->dev);

	return 0;
}

static int drm_fbdev_client_hotplug(struct drm_client_dev *client)
{
	struct drm_fb_helper *fb_helper = drm_fb_helper_from_client(client);
	struct drm_device *dev = client->dev;
	int ret;

	/* Setup is not retried if it has failed */
	if (!fb_helper->dev && fb_helper->funcs)
		return 0;

	if (dev->fb_helper)
		return drm_fb_helper_hotplug_event(dev->fb_helper);

	if (!dev->mode_config.num_connector) {
		drm_dbg_kms(dev, "No connectors found, will not create framebuffer!\n");
		return 0;
	}

	drm_fb_helper_prepare(dev, fb_helper, &drm_fb_helper_generic_funcs);

	ret = drm_fb_helper_init(dev, fb_helper);
	if (ret)
		goto err;

	if (!drm_drv_uses_atomic_modeset(dev))
		drm_helper_disable_unused_functions(dev);

	ret = drm_fb_helper_initial_config(fb_helper, fb_helper->preferred_bpp);
	if (ret)
		goto err_cleanup;

	return 0;

err_cleanup:
	drm_fbdev_cleanup(fb_helper);
err:
	fb_helper->dev = NULL;
	fb_helper->fbdev = NULL;

	drm_err(dev, "fbdev: Failed to setup generic emulation (ret=%d)\n", ret);

	return ret;
}

static const struct drm_client_funcs drm_fbdev_client_funcs = {
	.owner		= THIS_MODULE,
	.unregister	= drm_fbdev_client_unregister,
	.restore	= drm_fbdev_client_restore,
	.hotplug	= drm_fbdev_client_hotplug,
};

/**
 * drm_fbdev_generic_setup() - Setup generic fbdev emulation
 * @dev: DRM device
 * @preferred_bpp: Preferred bits per pixel for the device.
 *                 @dev->mode_config.preferred_depth is used if this is zero.
 *
 * This function sets up generic fbdev emulation for drivers that supports
 * dumb buffers with a virtual address and that can be mmap'ed.
 * drm_fbdev_generic_setup() shall be called after the DRM driver registered
 * the new DRM device with drm_dev_register().
 *
 * Restore, hotplug events and teardown are all taken care of. Drivers that do
 * suspend/resume need to call drm_fb_helper_set_suspend_unlocked() themselves.
 * Simple drivers might use drm_mode_config_helper_suspend().
 *
 * Drivers that set the dirty callback on their framebuffer will get a shadow
 * fbdev buffer that is blitted onto the real buffer. This is done in order to
 * make deferred I/O work with all kinds of buffers. A shadow buffer can be
 * requested explicitly by setting struct drm_mode_config.prefer_shadow or
 * struct drm_mode_config.prefer_shadow_fbdev to true beforehand. This is
 * required to use generic fbdev emulation with SHMEM helpers.
 *
 * This function is safe to call even when there are no connectors present.
 * Setup will be retried on the next hotplug event.
 *
 * The fbdev is destroyed by drm_dev_unregister().
 */
void drm_fbdev_generic_setup(struct drm_device *dev,
			     unsigned int preferred_bpp)
{
	struct drm_fb_helper *fb_helper;
	int ret;

	drm_WARN(dev, !dev->registered, "Device has not been registered.\n");
	drm_WARN(dev, dev->fb_helper, "fb_helper is already set!\n");

	if (!drm_fbdev_emulation)
		return;

	fb_helper = kzalloc(sizeof(*fb_helper), GFP_KERNEL);
	if (!fb_helper) {
		drm_err(dev, "Failed to allocate fb_helper\n");
		return;
	}

	ret = drm_client_init(dev, &fb_helper->client, "fbdev", &drm_fbdev_client_funcs);
	if (ret) {
		kfree(fb_helper);
		drm_err(dev, "Failed to register client: %d\n", ret);
		return;
	}

	/*
	 * FIXME: This mixes up depth with bpp, which results in a glorious
	 * mess, resulting in some drivers picking wrong fbdev defaults and
	 * others wrong preferred_depth defaults.
	 */
	if (!preferred_bpp)
		preferred_bpp = dev->mode_config.preferred_depth;
	if (!preferred_bpp)
		preferred_bpp = 32;
	fb_helper->preferred_bpp = preferred_bpp;

	ret = drm_fbdev_client_hotplug(&fb_helper->client);
	if (ret)
		drm_dbg_kms(dev, "client hotplug ret=%d\n", ret);

	drm_client_register(&fb_helper->client);
}
EXPORT_SYMBOL(drm_fbdev_generic_setup);<|MERGE_RESOLUTION|>--- conflicted
+++ resolved
@@ -716,22 +716,13 @@
 void drm_fb_helper_deferred_io(struct fb_info *info, struct list_head *pagereflist)
 {
 	unsigned long start, end, min, max;
-<<<<<<< HEAD
-	struct page *page;
-=======
 	struct fb_deferred_io_pageref *pageref;
->>>>>>> 88084a3d
 	struct drm_rect damage_area;
 
 	min = ULONG_MAX;
 	max = 0;
-<<<<<<< HEAD
-	list_for_each_entry(page, pagelist, lru) {
-		start = page->index << PAGE_SHIFT;
-=======
 	list_for_each_entry(pageref, pagereflist, list) {
 		start = pageref->offset;
->>>>>>> 88084a3d
 		end = start + PAGE_SIZE;
 		min = min(min, start);
 		max = max(max, end);
