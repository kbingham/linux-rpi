// SPDX-License-Identifier: GPL-2.0-only
/*
 * Copyright (C) 2012-2013 Avionic Design GmbH
 * Copyright (C) 2012 NVIDIA CORPORATION.  All rights reserved.
 *
 * Based on the KMS/FB CMA helpers
 *   Copyright (C) 2012 Analog Device Inc.
 */

#include <linux/console.h>

#include "drm.h"
#include "gem.h"
#include <drm/drm_gem_framebuffer_helper.h>
#include <drm/drm_modeset_helper.h>

#ifdef CONFIG_DRM_FBDEV_EMULATION
static inline struct tegra_fbdev *to_tegra_fbdev(struct drm_fb_helper *helper)
{
	return container_of(helper, struct tegra_fbdev, base);
}
#endif

struct tegra_bo *tegra_fb_get_plane(struct drm_framebuffer *framebuffer,
				    unsigned int index)
{
	return to_tegra_bo(drm_gem_fb_get_obj(framebuffer, index));
}

bool tegra_fb_is_bottom_up(struct drm_framebuffer *framebuffer)
{
	struct tegra_bo *bo = tegra_fb_get_plane(framebuffer, 0);

	if (bo->flags & TEGRA_BO_BOTTOM_UP)
		return true;

	return false;
}

int tegra_fb_get_tiling(struct drm_framebuffer *framebuffer,
			struct tegra_bo_tiling *tiling)
{
	uint64_t modifier = framebuffer->modifier;

	switch (modifier) {
	case DRM_FORMAT_MOD_LINEAR:
		tiling->mode = TEGRA_BO_TILING_MODE_PITCH;
		tiling->value = 0;
		break;

	case DRM_FORMAT_MOD_NVIDIA_TEGRA_TILED:
		tiling->mode = TEGRA_BO_TILING_MODE_TILED;
		tiling->value = 0;
		break;

	case DRM_FORMAT_MOD_NVIDIA_16BX2_BLOCK(0):
		tiling->mode = TEGRA_BO_TILING_MODE_BLOCK;
		tiling->value = 0;
		break;

	case DRM_FORMAT_MOD_NVIDIA_16BX2_BLOCK(1):
		tiling->mode = TEGRA_BO_TILING_MODE_BLOCK;
		tiling->value = 1;
		break;

	case DRM_FORMAT_MOD_NVIDIA_16BX2_BLOCK(2):
		tiling->mode = TEGRA_BO_TILING_MODE_BLOCK;
		tiling->value = 2;
		break;

	case DRM_FORMAT_MOD_NVIDIA_16BX2_BLOCK(3):
		tiling->mode = TEGRA_BO_TILING_MODE_BLOCK;
		tiling->value = 3;
		break;

	case DRM_FORMAT_MOD_NVIDIA_16BX2_BLOCK(4):
		tiling->mode = TEGRA_BO_TILING_MODE_BLOCK;
		tiling->value = 4;
		break;

	case DRM_FORMAT_MOD_NVIDIA_16BX2_BLOCK(5):
		tiling->mode = TEGRA_BO_TILING_MODE_BLOCK;
		tiling->value = 5;
		break;

	default:
		return -EINVAL;
	}

	return 0;
}

static const struct drm_framebuffer_funcs tegra_fb_funcs = {
	.destroy = drm_gem_fb_destroy,
	.create_handle = drm_gem_fb_create_handle,
};

static struct drm_framebuffer *tegra_fb_alloc(struct drm_device *drm,
					      const struct drm_mode_fb_cmd2 *mode_cmd,
					      struct tegra_bo **planes,
					      unsigned int num_planes)
{
	struct drm_framebuffer *fb;
	unsigned int i;
	int err;

	fb = kzalloc(sizeof(*fb), GFP_KERNEL);
	if (!fb)
		return ERR_PTR(-ENOMEM);

	drm_helper_mode_fill_fb_struct(drm, fb, mode_cmd);

	for (i = 0; i < fb->format->num_planes; i++)
		fb->obj[i] = &planes[i]->gem;

	err = drm_framebuffer_init(drm, fb, &tegra_fb_funcs);
	if (err < 0) {
		dev_err(drm->dev, "failed to initialize framebuffer: %d\n",
			err);
		kfree(fb);
		return ERR_PTR(err);
	}

	return fb;
}

struct drm_framebuffer *tegra_fb_create(struct drm_device *drm,
					struct drm_file *file,
					const struct drm_mode_fb_cmd2 *cmd)
{
	unsigned int hsub, vsub, i;
	struct tegra_bo *planes[4];
	struct drm_gem_object *gem;
	struct drm_framebuffer *fb;
	int err;

	hsub = drm_format_horz_chroma_subsampling(cmd->pixel_format);
	vsub = drm_format_vert_chroma_subsampling(cmd->pixel_format);

	for (i = 0; i < drm_format_num_planes(cmd->pixel_format); i++) {
		unsigned int width = cmd->width / (i ? hsub : 1);
		unsigned int height = cmd->height / (i ? vsub : 1);
		unsigned int size, bpp;

		gem = drm_gem_object_lookup(file, cmd->handles[i]);
		if (!gem) {
			err = -ENXIO;
			goto unreference;
		}

		bpp = drm_format_plane_cpp(cmd->pixel_format, i);

		size = (height - 1) * cmd->pitches[i] +
		       width * bpp + cmd->offsets[i];

		if (gem->size < size) {
			err = -EINVAL;
			goto unreference;
		}

		planes[i] = to_tegra_bo(gem);
	}

	fb = tegra_fb_alloc(drm, cmd, planes, i);
	if (IS_ERR(fb)) {
		err = PTR_ERR(fb);
		goto unreference;
	}

	return fb;

unreference:
	while (i--)
		drm_gem_object_put_unlocked(&planes[i]->gem);

	return ERR_PTR(err);
}

#ifdef CONFIG_DRM_FBDEV_EMULATION
static int tegra_fb_mmap(struct fb_info *info, struct vm_area_struct *vma)
{
	struct drm_fb_helper *helper = info->par;
	struct tegra_bo *bo;
	int err;

	bo = tegra_fb_get_plane(helper->fb, 0);

	err = drm_gem_mmap_obj(&bo->gem, bo->gem.size, vma);
	if (err < 0)
		return err;

	return __tegra_gem_mmap(&bo->gem, vma);
}

static struct fb_ops tegra_fb_ops = {
	.owner = THIS_MODULE,
	DRM_FB_HELPER_DEFAULT_OPS,
	.fb_fillrect = drm_fb_helper_sys_fillrect,
	.fb_copyarea = drm_fb_helper_sys_copyarea,
	.fb_imageblit = drm_fb_helper_sys_imageblit,
	.fb_mmap = tegra_fb_mmap,
};

static int tegra_fbdev_probe(struct drm_fb_helper *helper,
			     struct drm_fb_helper_surface_size *sizes)
{
	struct tegra_fbdev *fbdev = to_tegra_fbdev(helper);
	struct tegra_drm *tegra = helper->dev->dev_private;
	struct drm_device *drm = helper->dev;
	struct drm_mode_fb_cmd2 cmd = { 0 };
	unsigned int bytes_per_pixel;
	struct drm_framebuffer *fb;
	unsigned long offset;
	struct fb_info *info;
	struct tegra_bo *bo;
	size_t size;
	int err;

	bytes_per_pixel = DIV_ROUND_UP(sizes->surface_bpp, 8);

	cmd.width = sizes->surface_width;
	cmd.height = sizes->surface_height;
	cmd.pitches[0] = round_up(sizes->surface_width * bytes_per_pixel,
				  tegra->pitch_align);

	cmd.pixel_format = drm_mode_legacy_fb_format(sizes->surface_bpp,
						     sizes->surface_depth);

	size = cmd.pitches[0] * cmd.height;

	bo = tegra_bo_create(drm, size, 0);
	if (IS_ERR(bo))
		return PTR_ERR(bo);

	info = drm_fb_helper_alloc_fbi(helper);
	if (IS_ERR(info)) {
		dev_err(drm->dev, "failed to allocate framebuffer info\n");
		drm_gem_object_put_unlocked(&bo->gem);
		return PTR_ERR(info);
	}

	fbdev->fb = tegra_fb_alloc(drm, &cmd, &bo, 1);
	if (IS_ERR(fbdev->fb)) {
		err = PTR_ERR(fbdev->fb);
		dev_err(drm->dev, "failed to allocate DRM framebuffer: %d\n",
			err);
		drm_gem_object_put_unlocked(&bo->gem);
		return PTR_ERR(fbdev->fb);
	}

	fb = fbdev->fb;
	helper->fb = fb;
	helper->fbdev = info;

<<<<<<< HEAD
	info->par = helper;
=======
>>>>>>> 0ecfebd2
	info->fbops = &tegra_fb_ops;

	drm_fb_helper_fill_info(info, helper, sizes);

	offset = info->var.xoffset * bytes_per_pixel +
		 info->var.yoffset * fb->pitches[0];

	if (bo->pages) {
		bo->vaddr = vmap(bo->pages, bo->num_pages, VM_MAP,
				 pgprot_writecombine(PAGE_KERNEL));
		if (!bo->vaddr) {
			dev_err(drm->dev, "failed to vmap() framebuffer\n");
			err = -ENOMEM;
			goto destroy;
		}
	}

	drm->mode_config.fb_base = (resource_size_t)bo->paddr;
	info->screen_base = (void __iomem *)bo->vaddr + offset;
	info->screen_size = size;
	info->fix.smem_start = (unsigned long)(bo->paddr + offset);
	info->fix.smem_len = size;

	return 0;

destroy:
	drm_framebuffer_remove(fb);
	return err;
}

static const struct drm_fb_helper_funcs tegra_fb_helper_funcs = {
	.fb_probe = tegra_fbdev_probe,
};

static struct tegra_fbdev *tegra_fbdev_create(struct drm_device *drm)
{
	struct tegra_fbdev *fbdev;

	fbdev = kzalloc(sizeof(*fbdev), GFP_KERNEL);
	if (!fbdev) {
		dev_err(drm->dev, "failed to allocate DRM fbdev\n");
		return ERR_PTR(-ENOMEM);
	}

	drm_fb_helper_prepare(drm, &fbdev->base, &tegra_fb_helper_funcs);

	return fbdev;
}

static void tegra_fbdev_free(struct tegra_fbdev *fbdev)
{
	kfree(fbdev);
}

static int tegra_fbdev_init(struct tegra_fbdev *fbdev,
			    unsigned int preferred_bpp,
			    unsigned int num_crtc,
			    unsigned int max_connectors)
{
	struct drm_device *drm = fbdev->base.dev;
	int err;

	err = drm_fb_helper_init(drm, &fbdev->base, max_connectors);
	if (err < 0) {
		dev_err(drm->dev, "failed to initialize DRM FB helper: %d\n",
			err);
		return err;
	}

	err = drm_fb_helper_single_add_all_connectors(&fbdev->base);
	if (err < 0) {
		dev_err(drm->dev, "failed to add connectors: %d\n", err);
		goto fini;
	}

	err = drm_fb_helper_initial_config(&fbdev->base, preferred_bpp);
	if (err < 0) {
		dev_err(drm->dev, "failed to set initial configuration: %d\n",
			err);
		goto fini;
	}

	return 0;

fini:
	drm_fb_helper_fini(&fbdev->base);
	return err;
}

static void tegra_fbdev_exit(struct tegra_fbdev *fbdev)
{
	drm_fb_helper_unregister_fbi(&fbdev->base);

	if (fbdev->fb) {
		struct tegra_bo *bo = tegra_fb_get_plane(fbdev->fb, 0);

		/* Undo the special mapping we made in fbdev probe. */
		if (bo && bo->pages) {
			vunmap(bo->vaddr);
			bo->vaddr = NULL;
		}

		drm_framebuffer_remove(fbdev->fb);
	}

	drm_fb_helper_fini(&fbdev->base);
	tegra_fbdev_free(fbdev);
}
#endif

int tegra_drm_fb_prepare(struct drm_device *drm)
{
#ifdef CONFIG_DRM_FBDEV_EMULATION
	struct tegra_drm *tegra = drm->dev_private;

	tegra->fbdev = tegra_fbdev_create(drm);
	if (IS_ERR(tegra->fbdev))
		return PTR_ERR(tegra->fbdev);
#endif

	return 0;
}

void tegra_drm_fb_free(struct drm_device *drm)
{
#ifdef CONFIG_DRM_FBDEV_EMULATION
	struct tegra_drm *tegra = drm->dev_private;

	tegra_fbdev_free(tegra->fbdev);
#endif
}

int tegra_drm_fb_init(struct drm_device *drm)
{
#ifdef CONFIG_DRM_FBDEV_EMULATION
	struct tegra_drm *tegra = drm->dev_private;
	int err;

	err = tegra_fbdev_init(tegra->fbdev, 32, drm->mode_config.num_crtc,
			       drm->mode_config.num_connector);
	if (err < 0)
		return err;
#endif

	return 0;
}

void tegra_drm_fb_exit(struct drm_device *drm)
{
#ifdef CONFIG_DRM_FBDEV_EMULATION
	struct tegra_drm *tegra = drm->dev_private;

	tegra_fbdev_exit(tegra->fbdev);
#endif
}<|MERGE_RESOLUTION|>--- conflicted
+++ resolved
@@ -252,10 +252,6 @@
 	helper->fb = fb;
 	helper->fbdev = info;
 
-<<<<<<< HEAD
-	info->par = helper;
-=======
->>>>>>> 0ecfebd2
 	info->fbops = &tegra_fb_ops;
 
 	drm_fb_helper_fill_info(info, helper, sizes);
