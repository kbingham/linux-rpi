--- conflicted
+++ resolved
@@ -1958,12 +1958,6 @@
 
 	tasklet_disable(&execlists->tasklet);
 	spin_lock_irqsave(&engine->stats.lock, flags);
-<<<<<<< HEAD
-	if (engine->stats.enabled == ~0)
-		goto busy;
-	if (engine->stats.enabled++ == 0) {
-		struct intel_engine_execlists *execlists = &engine->execlists;
-=======
 
 	if (unlikely(engine->stats.enabled == ~0)) {
 		err = -EBUSY;
@@ -1971,25 +1965,10 @@
 	}
 
 	if (engine->stats.enabled++ == 0) {
->>>>>>> 2f2f2db8
 		const struct execlist_port *port = execlists->port;
 		unsigned int num_ports = execlists_num_ports(execlists);
 
 		engine->stats.enabled_at = ktime_get();
-<<<<<<< HEAD
-
-		/* XXX submission method oblivious? */
-		while (num_ports-- && port_isset(port)) {
-			engine->stats.active++;
-			port++;
-		}
-
-		if (engine->stats.active)
-			engine->stats.start = engine->stats.enabled_at;
-	}
-	spin_unlock_irqrestore(&engine->stats.lock, flags);
-=======
->>>>>>> 2f2f2db8
 
 		/* XXX submission method oblivious? */
 		while (num_ports-- && port_isset(port)) {
