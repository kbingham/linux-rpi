--- conflicted
+++ resolved
@@ -923,10 +923,7 @@
 		size = gen8_get_total_gtt_size(snb_gmch_ctl);
 
 	ggtt->vm.alloc_pt_dma = alloc_pt_dma;
-<<<<<<< HEAD
-=======
 	ggtt->vm.alloc_scratch_dma = alloc_pt_dma;
->>>>>>> 754e0b0e
 	ggtt->vm.lmem_pt_obj_flags = I915_BO_ALLOC_PM_EARLY;
 
 	ggtt->vm.total = (size / sizeof(gen8_pte_t)) * I915_GTT_PAGE_SIZE;
@@ -1297,240 +1294,7 @@
 	return write_domain_objs;
 }
 
-<<<<<<< HEAD
-static noinline struct sg_table *
-intel_rotate_pages(struct intel_rotation_info *rot_info,
-		   struct drm_i915_gem_object *obj)
-{
-	unsigned int size = intel_rotation_info_size(rot_info);
-	struct drm_i915_private *i915 = to_i915(obj->base.dev);
-	struct sg_table *st;
-	struct scatterlist *sg;
-	int ret = -ENOMEM;
-	int i;
-
-	/* Allocate target SG list. */
-	st = kmalloc(sizeof(*st), GFP_KERNEL);
-	if (!st)
-		goto err_st_alloc;
-
-	ret = sg_alloc_table(st, size, GFP_KERNEL);
-	if (ret)
-		goto err_sg_alloc;
-
-	st->nents = 0;
-	sg = st->sgl;
-
-	for (i = 0 ; i < ARRAY_SIZE(rot_info->plane); i++)
-		sg = rotate_pages(obj, rot_info->plane[i].offset,
-				  rot_info->plane[i].width, rot_info->plane[i].height,
-				  rot_info->plane[i].src_stride,
-				  rot_info->plane[i].dst_stride,
-				  st, sg);
-
-	return st;
-
-err_sg_alloc:
-	kfree(st);
-err_st_alloc:
-
-	drm_dbg(&i915->drm, "Failed to create rotated mapping for object size %zu! (%ux%u tiles, %u pages)\n",
-		obj->base.size, rot_info->plane[0].width,
-		rot_info->plane[0].height, size);
-
-	return ERR_PTR(ret);
-}
-
-static struct scatterlist *
-remap_pages(struct drm_i915_gem_object *obj,
-	    unsigned int offset, unsigned int alignment_pad,
-	    unsigned int width, unsigned int height,
-	    unsigned int src_stride, unsigned int dst_stride,
-	    struct sg_table *st, struct scatterlist *sg)
-{
-	unsigned int row;
-
-	if (!width || !height)
-		return sg;
-
-	if (alignment_pad) {
-		st->nents++;
-
-		/*
-		 * The DE ignores the PTEs for the padding tiles, the sg entry
-		 * here is just a convenience to indicate how many padding PTEs
-		 * to insert at this spot.
-		 */
-		sg_set_page(sg, NULL, alignment_pad * 4096, 0);
-		sg_dma_address(sg) = 0;
-		sg_dma_len(sg) = alignment_pad * 4096;
-		sg = sg_next(sg);
-	}
-
-	for (row = 0; row < height; row++) {
-		unsigned int left = width * I915_GTT_PAGE_SIZE;
-
-		while (left) {
-			dma_addr_t addr;
-			unsigned int length;
-
-			/*
-			 * We don't need the pages, but need to initialize
-			 * the entries so the sg list can be happily traversed.
-			 * The only thing we need are DMA addresses.
-			 */
-
-			addr = i915_gem_object_get_dma_address_len(obj, offset, &length);
-
-			length = min(left, length);
-
-			st->nents++;
-
-			sg_set_page(sg, NULL, length, 0);
-			sg_dma_address(sg) = addr;
-			sg_dma_len(sg) = length;
-			sg = sg_next(sg);
-
-			offset += length / I915_GTT_PAGE_SIZE;
-			left -= length;
-		}
-
-		offset += src_stride - width;
-
-		left = (dst_stride - width) * I915_GTT_PAGE_SIZE;
-
-		if (!left)
-			continue;
-
-		st->nents++;
-
-		/*
-		 * The DE ignores the PTEs for the padding tiles, the sg entry
-		 * here is just a conenience to indicate how many padding PTEs
-		 * to insert at this spot.
-		 */
-		sg_set_page(sg, NULL, left, 0);
-		sg_dma_address(sg) = 0;
-		sg_dma_len(sg) = left;
-		sg = sg_next(sg);
-	}
-
-	return sg;
-}
-
-static noinline struct sg_table *
-intel_remap_pages(struct intel_remapped_info *rem_info,
-		  struct drm_i915_gem_object *obj)
-{
-	unsigned int size = intel_remapped_info_size(rem_info);
-	struct drm_i915_private *i915 = to_i915(obj->base.dev);
-	struct sg_table *st;
-	struct scatterlist *sg;
-	unsigned int gtt_offset = 0;
-	int ret = -ENOMEM;
-	int i;
-
-	/* Allocate target SG list. */
-	st = kmalloc(sizeof(*st), GFP_KERNEL);
-	if (!st)
-		goto err_st_alloc;
-
-	ret = sg_alloc_table(st, size, GFP_KERNEL);
-	if (ret)
-		goto err_sg_alloc;
-
-	st->nents = 0;
-	sg = st->sgl;
-
-	for (i = 0 ; i < ARRAY_SIZE(rem_info->plane); i++) {
-		unsigned int alignment_pad = 0;
-
-		if (rem_info->plane_alignment)
-			alignment_pad = ALIGN(gtt_offset, rem_info->plane_alignment) - gtt_offset;
-
-		sg = remap_pages(obj,
-				 rem_info->plane[i].offset, alignment_pad,
-				 rem_info->plane[i].width, rem_info->plane[i].height,
-				 rem_info->plane[i].src_stride, rem_info->plane[i].dst_stride,
-				 st, sg);
-
-		gtt_offset += alignment_pad +
-			      rem_info->plane[i].dst_stride * rem_info->plane[i].height;
-	}
-
-	i915_sg_trim(st);
-
-	return st;
-
-err_sg_alloc:
-	kfree(st);
-err_st_alloc:
-
-	drm_dbg(&i915->drm, "Failed to create remapped mapping for object size %zu! (%ux%u tiles, %u pages)\n",
-		obj->base.size, rem_info->plane[0].width,
-		rem_info->plane[0].height, size);
-
-	return ERR_PTR(ret);
-}
-
-static noinline struct sg_table *
-intel_partial_pages(const struct i915_ggtt_view *view,
-		    struct drm_i915_gem_object *obj)
-{
-	struct sg_table *st;
-	struct scatterlist *sg, *iter;
-	unsigned int count = view->partial.size;
-	unsigned int offset;
-	int ret = -ENOMEM;
-
-	st = kmalloc(sizeof(*st), GFP_KERNEL);
-	if (!st)
-		goto err_st_alloc;
-
-	ret = sg_alloc_table(st, count, GFP_KERNEL);
-	if (ret)
-		goto err_sg_alloc;
-
-	iter = i915_gem_object_get_sg_dma(obj, view->partial.offset, &offset);
-	GEM_BUG_ON(!iter);
-
-	sg = st->sgl;
-	st->nents = 0;
-	do {
-		unsigned int len;
-
-		len = min(sg_dma_len(iter) - (offset << PAGE_SHIFT),
-			  count << PAGE_SHIFT);
-		sg_set_page(sg, NULL, len, 0);
-		sg_dma_address(sg) =
-			sg_dma_address(iter) + (offset << PAGE_SHIFT);
-		sg_dma_len(sg) = len;
-
-		st->nents++;
-		count -= len >> PAGE_SHIFT;
-		if (count == 0) {
-			sg_mark_end(sg);
-			i915_sg_trim(st); /* Drop any unused tail entries. */
-
-			return st;
-		}
-
-		sg = __sg_next(sg);
-		iter = __sg_next(iter);
-		offset = 0;
-	} while (1);
-
-err_sg_alloc:
-	kfree(st);
-err_st_alloc:
-	return ERR_PTR(ret);
-}
-
-static int
-i915_get_ggtt_vma_pages(struct i915_vma *vma)
-=======
 void i915_ggtt_resume(struct i915_ggtt *ggtt)
->>>>>>> 754e0b0e
 {
 	bool flush;
 
