/* SPDX-License-Identifier: GPL-2.0 */
/*
 * Definitions for Xilinx Axi Ethernet device driver.
 *
 * Copyright (c) 2009 Secret Lab Technologies, Ltd.
 * Copyright (c) 2010 - 2012 Xilinx, Inc. All rights reserved.
 */

#ifndef XILINX_AXIENET_H
#define XILINX_AXIENET_H

#include <linux/netdevice.h>
#include <linux/spinlock.h>
#include <linux/interrupt.h>
#include <linux/if_vlan.h>
#include <linux/phylink.h>

/* Packet size info */
#define XAE_HDR_SIZE			14 /* Size of Ethernet header */
#define XAE_TRL_SIZE			 4 /* Size of Ethernet trailer (FCS) */
#define XAE_MTU			      1500 /* Max MTU of an Ethernet frame */
#define XAE_JUMBO_MTU		      9000 /* Max MTU of a jumbo Eth. frame */

#define XAE_MAX_FRAME_SIZE	 (XAE_MTU + XAE_HDR_SIZE + XAE_TRL_SIZE)
#define XAE_MAX_VLAN_FRAME_SIZE  (XAE_MTU + VLAN_ETH_HLEN + XAE_TRL_SIZE)
#define XAE_MAX_JUMBO_FRAME_SIZE (XAE_JUMBO_MTU + XAE_HDR_SIZE + XAE_TRL_SIZE)

/* Configuration options */

/* Accept all incoming packets. Default: disabled (cleared) */
#define XAE_OPTION_PROMISC			(1 << 0)

/* Jumbo frame support for Tx & Rx. Default: disabled (cleared) */
#define XAE_OPTION_JUMBO			(1 << 1)

/* VLAN Rx & Tx frame support. Default: disabled (cleared) */
#define XAE_OPTION_VLAN				(1 << 2)

/* Enable recognition of flow control frames on Rx. Default: enabled (set) */
#define XAE_OPTION_FLOW_CONTROL			(1 << 4)

/* Strip FCS and PAD from incoming frames. Note: PAD from VLAN frames is not
 * stripped. Default: disabled (set)
 */
#define XAE_OPTION_FCS_STRIP			(1 << 5)

/* Generate FCS field and add PAD automatically for outgoing frames.
 * Default: enabled (set)
 */
#define XAE_OPTION_FCS_INSERT			(1 << 6)

/* Enable Length/Type error checking for incoming frames. When this option is
 * set, the MAC will filter frames that have a mismatched type/length field
 * and if XAE_OPTION_REPORT_RXERR is set, the user is notified when these
 * types of frames are encountered. When this option is cleared, the MAC will
 * allow these types of frames to be received. Default: enabled (set)
 */
#define XAE_OPTION_LENTYPE_ERR			(1 << 7)

/* Enable the transmitter. Default: enabled (set) */
#define XAE_OPTION_TXEN				(1 << 11)

/*  Enable the receiver. Default: enabled (set) */
#define XAE_OPTION_RXEN				(1 << 12)

/*  Default options set when device is initialized or reset */
#define XAE_OPTION_DEFAULTS				   \
				(XAE_OPTION_TXEN |	   \
				 XAE_OPTION_FLOW_CONTROL | \
				 XAE_OPTION_RXEN)

/* Axi DMA Register definitions */

#define XAXIDMA_TX_CR_OFFSET	0x00000000 /* Channel control */
#define XAXIDMA_TX_SR_OFFSET	0x00000004 /* Status */
#define XAXIDMA_TX_CDESC_OFFSET	0x00000008 /* Current descriptor pointer */
#define XAXIDMA_TX_TDESC_OFFSET	0x00000010 /* Tail descriptor pointer */

#define XAXIDMA_RX_CR_OFFSET	0x00000030 /* Channel control */
#define XAXIDMA_RX_SR_OFFSET	0x00000034 /* Status */
#define XAXIDMA_RX_CDESC_OFFSET	0x00000038 /* Current descriptor pointer */
#define XAXIDMA_RX_TDESC_OFFSET	0x00000040 /* Tail descriptor pointer */

#define XAXIDMA_CR_RUNSTOP_MASK	0x00000001 /* Start/stop DMA channel */
#define XAXIDMA_CR_RESET_MASK	0x00000004 /* Reset DMA engine */

#define XAXIDMA_SR_HALT_MASK	0x00000001 /* Indicates DMA channel halted */

#define XAXIDMA_BD_NDESC_OFFSET		0x00 /* Next descriptor pointer */
#define XAXIDMA_BD_BUFA_OFFSET		0x08 /* Buffer address */
#define XAXIDMA_BD_CTRL_LEN_OFFSET	0x18 /* Control/buffer length */
#define XAXIDMA_BD_STS_OFFSET		0x1C /* Status */
#define XAXIDMA_BD_USR0_OFFSET		0x20 /* User IP specific word0 */
#define XAXIDMA_BD_USR1_OFFSET		0x24 /* User IP specific word1 */
#define XAXIDMA_BD_USR2_OFFSET		0x28 /* User IP specific word2 */
#define XAXIDMA_BD_USR3_OFFSET		0x2C /* User IP specific word3 */
#define XAXIDMA_BD_USR4_OFFSET		0x30 /* User IP specific word4 */
#define XAXIDMA_BD_ID_OFFSET		0x34 /* Sw ID */
#define XAXIDMA_BD_HAS_STSCNTRL_OFFSET	0x38 /* Whether has stscntrl strm */
#define XAXIDMA_BD_HAS_DRE_OFFSET	0x3C /* Whether has DRE */

#define XAXIDMA_BD_HAS_DRE_SHIFT	8 /* Whether has DRE shift */
#define XAXIDMA_BD_HAS_DRE_MASK		0xF00 /* Whether has DRE mask */
#define XAXIDMA_BD_WORDLEN_MASK		0xFF /* Whether has DRE mask */

#define XAXIDMA_BD_CTRL_LENGTH_MASK	0x007FFFFF /* Requested len */
#define XAXIDMA_BD_CTRL_TXSOF_MASK	0x08000000 /* First tx packet */
#define XAXIDMA_BD_CTRL_TXEOF_MASK	0x04000000 /* Last tx packet */
#define XAXIDMA_BD_CTRL_ALL_MASK	0x0C000000 /* All control bits */

#define XAXIDMA_DELAY_MASK		0xFF000000 /* Delay timeout counter */
#define XAXIDMA_COALESCE_MASK		0x00FF0000 /* Coalesce counter */

#define XAXIDMA_DELAY_SHIFT		24
#define XAXIDMA_COALESCE_SHIFT		16

#define XAXIDMA_IRQ_IOC_MASK		0x00001000 /* Completion intr */
#define XAXIDMA_IRQ_DELAY_MASK		0x00002000 /* Delay interrupt */
#define XAXIDMA_IRQ_ERROR_MASK		0x00004000 /* Error interrupt */
#define XAXIDMA_IRQ_ALL_MASK		0x00007000 /* All interrupts */

/* Default TX/RX Threshold and delay timer values for SGDMA mode */
#define XAXIDMA_DFT_TX_THRESHOLD	24
#define XAXIDMA_DFT_TX_USEC		50
#define XAXIDMA_DFT_RX_THRESHOLD	1
#define XAXIDMA_DFT_RX_USEC		50

#define XAXIDMA_BD_CTRL_TXSOF_MASK	0x08000000 /* First tx packet */
#define XAXIDMA_BD_CTRL_TXEOF_MASK	0x04000000 /* Last tx packet */
#define XAXIDMA_BD_CTRL_ALL_MASK	0x0C000000 /* All control bits */

#define XAXIDMA_BD_STS_ACTUAL_LEN_MASK	0x007FFFFF /* Actual len */
#define XAXIDMA_BD_STS_COMPLETE_MASK	0x80000000 /* Completed */
#define XAXIDMA_BD_STS_DEC_ERR_MASK	0x40000000 /* Decode error */
#define XAXIDMA_BD_STS_SLV_ERR_MASK	0x20000000 /* Slave error */
#define XAXIDMA_BD_STS_INT_ERR_MASK	0x10000000 /* Internal err */
#define XAXIDMA_BD_STS_ALL_ERR_MASK	0x70000000 /* All errors */
#define XAXIDMA_BD_STS_RXSOF_MASK	0x08000000 /* First rx pkt */
#define XAXIDMA_BD_STS_RXEOF_MASK	0x04000000 /* Last rx pkt */
#define XAXIDMA_BD_STS_ALL_MASK		0xFC000000 /* All status bits */

#define XAXIDMA_BD_MINIMUM_ALIGNMENT	0x40

/* Axi Ethernet registers definition */
#define XAE_RAF_OFFSET		0x00000000 /* Reset and Address filter */
#define XAE_TPF_OFFSET		0x00000004 /* Tx Pause Frame */
#define XAE_IFGP_OFFSET		0x00000008 /* Tx Inter-frame gap adjustment*/
#define XAE_IS_OFFSET		0x0000000C /* Interrupt status */
#define XAE_IP_OFFSET		0x00000010 /* Interrupt pending */
#define XAE_IE_OFFSET		0x00000014 /* Interrupt enable */
#define XAE_TTAG_OFFSET		0x00000018 /* Tx VLAN TAG */
#define XAE_RTAG_OFFSET		0x0000001C /* Rx VLAN TAG */
#define XAE_UAWL_OFFSET		0x00000020 /* Unicast address word lower */
#define XAE_UAWU_OFFSET		0x00000024 /* Unicast address word upper */
#define XAE_TPID0_OFFSET	0x00000028 /* VLAN TPID0 register */
#define XAE_TPID1_OFFSET	0x0000002C /* VLAN TPID1 register */
#define XAE_PPST_OFFSET		0x00000030 /* PCS PMA Soft Temac Status Reg */
#define XAE_RCW0_OFFSET		0x00000400 /* Rx Configuration Word 0 */
#define XAE_RCW1_OFFSET		0x00000404 /* Rx Configuration Word 1 */
#define XAE_TC_OFFSET		0x00000408 /* Tx Configuration */
#define XAE_FCC_OFFSET		0x0000040C /* Flow Control Configuration */
#define XAE_EMMC_OFFSET		0x00000410 /* EMAC mode configuration */
#define XAE_PHYC_OFFSET		0x00000414 /* RGMII/SGMII configuration */
#define XAE_ID_OFFSET		0x000004F8 /* Identification register */
#define XAE_MDIO_MC_OFFSET	0x00000500 /* MII Management Config */
#define XAE_MDIO_MCR_OFFSET	0x00000504 /* MII Management Control */
#define XAE_MDIO_MWD_OFFSET	0x00000508 /* MII Management Write Data */
#define XAE_MDIO_MRD_OFFSET	0x0000050C /* MII Management Read Data */
#define XAE_UAW0_OFFSET		0x00000700 /* Unicast address word 0 */
#define XAE_UAW1_OFFSET		0x00000704 /* Unicast address word 1 */
#define XAE_FMI_OFFSET		0x00000708 /* Filter Mask Index */
#define XAE_AF0_OFFSET		0x00000710 /* Address Filter 0 */
#define XAE_AF1_OFFSET		0x00000714 /* Address Filter 1 */

#define XAE_TX_VLAN_DATA_OFFSET 0x00004000 /* TX VLAN data table address */
#define XAE_RX_VLAN_DATA_OFFSET 0x00008000 /* RX VLAN data table address */
#define XAE_MCAST_TABLE_OFFSET	0x00020000 /* Multicast table address */

/* Bit Masks for Axi Ethernet RAF register */
/* Reject receive multicast destination address */
#define XAE_RAF_MCSTREJ_MASK		0x00000002
/* Reject receive broadcast destination address */
#define XAE_RAF_BCSTREJ_MASK		0x00000004
#define XAE_RAF_TXVTAGMODE_MASK		0x00000018 /* Tx VLAN TAG mode */
#define XAE_RAF_RXVTAGMODE_MASK		0x00000060 /* Rx VLAN TAG mode */
#define XAE_RAF_TXVSTRPMODE_MASK	0x00000180 /* Tx VLAN STRIP mode */
#define XAE_RAF_RXVSTRPMODE_MASK	0x00000600 /* Rx VLAN STRIP mode */
#define XAE_RAF_NEWFNCENBL_MASK		0x00000800 /* New function mode */
/* Extended Multicast Filtering mode */
#define XAE_RAF_EMULTIFLTRENBL_MASK	0x00001000
#define XAE_RAF_STATSRST_MASK		0x00002000 /* Stats. Counter Reset */
#define XAE_RAF_RXBADFRMEN_MASK		0x00004000 /* Recv Bad Frame Enable */
#define XAE_RAF_TXVTAGMODE_SHIFT	3 /* Tx Tag mode shift bits */
#define XAE_RAF_RXVTAGMODE_SHIFT	5 /* Rx Tag mode shift bits */
#define XAE_RAF_TXVSTRPMODE_SHIFT	7 /* Tx strip mode shift bits*/
#define XAE_RAF_RXVSTRPMODE_SHIFT	9 /* Rx Strip mode shift bits*/

/* Bit Masks for Axi Ethernet TPF and IFGP registers */
#define XAE_TPF_TPFV_MASK		0x0000FFFF /* Tx pause frame value */
/* Transmit inter-frame gap adjustment value */
#define XAE_IFGP0_IFGP_MASK		0x0000007F

/* Bit Masks for Axi Ethernet IS, IE and IP registers, Same masks apply
 * for all 3 registers.
 */
/* Hard register access complete */
#define XAE_INT_HARDACSCMPLT_MASK	0x00000001
/* Auto negotiation complete */
#define XAE_INT_AUTONEG_MASK		0x00000002
#define XAE_INT_RXCMPIT_MASK		0x00000004 /* Rx complete */
#define XAE_INT_RXRJECT_MASK		0x00000008 /* Rx frame rejected */
#define XAE_INT_RXFIFOOVR_MASK		0x00000010 /* Rx fifo overrun */
#define XAE_INT_TXCMPIT_MASK		0x00000020 /* Tx complete */
#define XAE_INT_RXDCMLOCK_MASK		0x00000040 /* Rx Dcm Lock */
#define XAE_INT_MGTRDY_MASK		0x00000080 /* MGT clock Lock */
#define XAE_INT_PHYRSTCMPLT_MASK	0x00000100 /* Phy Reset complete */
#define XAE_INT_ALL_MASK		0x0000003F /* All the ints */

/* INT bits that indicate receive errors */
#define XAE_INT_RECV_ERROR_MASK				\
	(XAE_INT_RXRJECT_MASK | XAE_INT_RXFIFOOVR_MASK)

/* Bit masks for Axi Ethernet VLAN TPID Word 0 register */
#define XAE_TPID_0_MASK		0x0000FFFF /* TPID 0 */
#define XAE_TPID_1_MASK		0xFFFF0000 /* TPID 1 */

/* Bit masks for Axi Ethernet VLAN TPID Word 1 register */
#define XAE_TPID_2_MASK		0x0000FFFF /* TPID 0 */
#define XAE_TPID_3_MASK		0xFFFF0000 /* TPID 1 */

/* Bit masks for Axi Ethernet RCW1 register */
#define XAE_RCW1_RST_MASK	0x80000000 /* Reset */
#define XAE_RCW1_JUM_MASK	0x40000000 /* Jumbo frame enable */
/* In-Band FCS enable (FCS not stripped) */
#define XAE_RCW1_FCS_MASK	0x20000000
#define XAE_RCW1_RX_MASK	0x10000000 /* Receiver enable */
#define XAE_RCW1_VLAN_MASK	0x08000000 /* VLAN frame enable */
/* Length/type field valid check disable */
#define XAE_RCW1_LT_DIS_MASK	0x02000000
/* Control frame Length check disable */
#define XAE_RCW1_CL_DIS_MASK	0x01000000
/* Pause frame source address bits [47:32]. Bits [31:0] are
 * stored in register RCW0
 */
#define XAE_RCW1_PAUSEADDR_MASK 0x0000FFFF

/* Bit masks for Axi Ethernet TC register */
#define XAE_TC_RST_MASK		0x80000000 /* Reset */
#define XAE_TC_JUM_MASK		0x40000000 /* Jumbo frame enable */
/* In-Band FCS enable (FCS not generated) */
#define XAE_TC_FCS_MASK		0x20000000
#define XAE_TC_TX_MASK		0x10000000 /* Transmitter enable */
#define XAE_TC_VLAN_MASK	0x08000000 /* VLAN frame enable */
/* Inter-frame gap adjustment enable */
#define XAE_TC_IFG_MASK		0x02000000

/* Bit masks for Axi Ethernet FCC register */
#define XAE_FCC_FCRX_MASK	0x20000000 /* Rx flow control enable */
#define XAE_FCC_FCTX_MASK	0x40000000 /* Tx flow control enable */

/* Bit masks for Axi Ethernet EMMC register */
#define XAE_EMMC_LINKSPEED_MASK	0xC0000000 /* Link speed */
#define XAE_EMMC_RGMII_MASK	0x20000000 /* RGMII mode enable */
#define XAE_EMMC_SGMII_MASK	0x10000000 /* SGMII mode enable */
#define XAE_EMMC_GPCS_MASK	0x08000000 /* 1000BaseX mode enable */
#define XAE_EMMC_HOST_MASK	0x04000000 /* Host interface enable */
#define XAE_EMMC_TX16BIT	0x02000000 /* 16 bit Tx client enable */
#define XAE_EMMC_RX16BIT	0x01000000 /* 16 bit Rx client enable */
#define XAE_EMMC_LINKSPD_10	0x00000000 /* Link Speed mask for 10 Mbit */
#define XAE_EMMC_LINKSPD_100	0x40000000 /* Link Speed mask for 100 Mbit */
#define XAE_EMMC_LINKSPD_1000	0x80000000 /* Link Speed mask for 1000 Mbit */

/* Bit masks for Axi Ethernet PHYC register */
#define XAE_PHYC_SGMIILINKSPEED_MASK	0xC0000000 /* SGMII link speed mask*/
#define XAE_PHYC_RGMIILINKSPEED_MASK	0x0000000C /* RGMII link speed */
#define XAE_PHYC_RGMIIHD_MASK		0x00000002 /* RGMII Half-duplex */
#define XAE_PHYC_RGMIILINK_MASK		0x00000001 /* RGMII link status */
#define XAE_PHYC_RGLINKSPD_10		0x00000000 /* RGMII link 10 Mbit */
#define XAE_PHYC_RGLINKSPD_100		0x00000004 /* RGMII link 100 Mbit */
#define XAE_PHYC_RGLINKSPD_1000		0x00000008 /* RGMII link 1000 Mbit */
#define XAE_PHYC_SGLINKSPD_10		0x00000000 /* SGMII link 10 Mbit */
#define XAE_PHYC_SGLINKSPD_100		0x40000000 /* SGMII link 100 Mbit */
#define XAE_PHYC_SGLINKSPD_1000		0x80000000 /* SGMII link 1000 Mbit */

/* Bit masks for Axi Ethernet MDIO interface MC register */
#define XAE_MDIO_MC_MDIOEN_MASK		0x00000040 /* MII management enable */
#define XAE_MDIO_MC_CLOCK_DIVIDE_MAX	0x3F	   /* Maximum MDIO divisor */

/* Bit masks for Axi Ethernet MDIO interface MCR register */
#define XAE_MDIO_MCR_PHYAD_MASK		0x1F000000 /* Phy Address Mask */
#define XAE_MDIO_MCR_PHYAD_SHIFT	24	   /* Phy Address Shift */
#define XAE_MDIO_MCR_REGAD_MASK		0x001F0000 /* Reg Address Mask */
#define XAE_MDIO_MCR_REGAD_SHIFT	16	   /* Reg Address Shift */
#define XAE_MDIO_MCR_OP_MASK		0x0000C000 /* Operation Code Mask */
#define XAE_MDIO_MCR_OP_SHIFT		13	   /* Operation Code Shift */
#define XAE_MDIO_MCR_OP_READ_MASK	0x00008000 /* Op Code Read Mask */
#define XAE_MDIO_MCR_OP_WRITE_MASK	0x00004000 /* Op Code Write Mask */
#define XAE_MDIO_MCR_INITIATE_MASK	0x00000800 /* Ready Mask */
#define XAE_MDIO_MCR_READY_MASK		0x00000080 /* Ready Mask */

/* Bit masks for Axi Ethernet MDIO interface MIS, MIP, MIE, MIC registers */
#define XAE_MDIO_INT_MIIM_RDY_MASK	0x00000001 /* MIIM Interrupt */

/* Bit masks for Axi Ethernet UAW1 register */
/* Station address bits [47:32]; Station address
 * bits [31:0] are stored in register UAW0
 */
#define XAE_UAW1_UNICASTADDR_MASK	0x0000FFFF

/* Bit masks for Axi Ethernet FMI register */
#define XAE_FMI_PM_MASK			0x80000000 /* Promis. mode enable */
#define XAE_FMI_IND_MASK		0x00000003 /* Index Mask */

#define XAE_MDIO_DIV_DFT		29 /* Default MDIO clock divisor */

/* Defines for different options for C_PHY_TYPE parameter in Axi Ethernet IP */
#define XAE_PHY_TYPE_MII		0
#define XAE_PHY_TYPE_GMII		1
#define XAE_PHY_TYPE_RGMII_1_3		2
#define XAE_PHY_TYPE_RGMII_2_0		3
#define XAE_PHY_TYPE_SGMII		4
#define XAE_PHY_TYPE_1000BASE_X		5

 /* Total number of entries in the hardware multicast table. */
#define XAE_MULTICAST_CAM_TABLE_NUM	4

/* Axi Ethernet Synthesis features */
#define XAE_FEATURE_PARTIAL_RX_CSUM	(1 << 0)
#define XAE_FEATURE_PARTIAL_TX_CSUM	(1 << 1)
#define XAE_FEATURE_FULL_RX_CSUM	(1 << 2)
#define XAE_FEATURE_FULL_TX_CSUM	(1 << 3)
#define XAE_FEATURE_DMA_64BIT		(1 << 4)

#define XAE_NO_CSUM_OFFLOAD		0

#define XAE_FULL_CSUM_STATUS_MASK	0x00000038
#define XAE_IP_UDP_CSUM_VALIDATED	0x00000003
#define XAE_IP_TCP_CSUM_VALIDATED	0x00000002

#define DELAY_OF_ONE_MILLISEC		1000

/* Xilinx PCS/PMA PHY register for switching 1000BaseX or SGMII */
#define XLNX_MII_STD_SELECT_REG		0x11
#define XLNX_MII_STD_SELECT_SGMII	BIT(0)

/**
 * struct axidma_bd - Axi Dma buffer descriptor layout
 * @next:         MM2S/S2MM Next Descriptor Pointer
 * @next_msb:     MM2S/S2MM Next Descriptor Pointer (high 32 bits)
 * @phys:         MM2S/S2MM Buffer Address
 * @phys_msb:     MM2S/S2MM Buffer Address (high 32 bits)
 * @reserved3:    Reserved and not used
 * @reserved4:    Reserved and not used
 * @cntrl:        MM2S/S2MM Control value
 * @status:       MM2S/S2MM Status value
 * @app0:         MM2S/S2MM User Application Field 0.
 * @app1:         MM2S/S2MM User Application Field 1.
 * @app2:         MM2S/S2MM User Application Field 2.
 * @app3:         MM2S/S2MM User Application Field 3.
 * @app4:         MM2S/S2MM User Application Field 4.
 */
struct axidma_bd {
	u32 next;	/* Physical address of next buffer descriptor */
	u32 next_msb;	/* high 32 bits for IP >= v7.1, reserved on older IP */
	u32 phys;
	u32 phys_msb;	/* for IP >= v7.1, reserved for older IP */
	u32 reserved3;
	u32 reserved4;
	u32 cntrl;
	u32 status;
	u32 app0;
	u32 app1;	/* TX start << 16 | insert */
	u32 app2;	/* TX csum seed */
	u32 app3;
	u32 app4;   /* Last field used by HW */
	struct sk_buff *skb;
} __aligned(XAXIDMA_BD_MINIMUM_ALIGNMENT);

#define XAE_NUM_MISC_CLOCKS 3

/**
 * struct axienet_local - axienet private per device data
 * @ndev:	Pointer for net_device to which it will be attached.
 * @dev:	Pointer to device structure
 * @phy_node:	Pointer to device node structure
 * @phylink:	Pointer to phylink instance
 * @phylink_config: phylink configuration settings
 * @napi:	NAPI control structure
 * @pcs_phy:	Reference to PCS/PMA PHY if used
 * @pcs:	phylink pcs structure for PCS PHY
 * @switch_x_sgmii: Whether switchable 1000BaseX/SGMII mode is enabled in the core
 * @axi_clk:	AXI4-Lite bus clock
 * @misc_clks:	Misc ethernet clocks (AXI4-Stream, Ref, MGT clocks)
 * @mii_bus:	Pointer to MII bus structure
 * @mii_clk_div: MII bus clock divider value
 * @regs_start: Resource start for axienet device addresses
 * @regs:	Base address for the axienet_local device address space
 * @dma_regs:	Base address for the axidma device address space
<<<<<<< HEAD
 * @rx_dma_cr:  Nominal content of RX DMA control register
=======
 * @napi_rx:	NAPI RX control structure
 * @rx_dma_cr:  Nominal content of RX DMA control register
 * @rx_bd_v:	Virtual address of the RX buffer descriptor ring
 * @rx_bd_p:	Physical address(start address) of the RX buffer descr. ring
 * @rx_bd_num:	Size of RX buffer descriptor ring
 * @rx_bd_ci:	Stores the index of the Rx buffer descriptor in the ring being
 *		accessed currently.
 * @napi_tx:	NAPI TX control structure
 * @tx_dma_cr:  Nominal content of TX DMA control register
 * @tx_bd_v:	Virtual address of the TX buffer descriptor ring
 * @tx_bd_p:	Physical address(start address) of the TX buffer descr. ring
 * @tx_bd_num:	Size of TX buffer descriptor ring
 * @tx_bd_ci:	Stores the next Tx buffer descriptor in the ring that may be
 *		complete. Only updated at runtime by TX NAPI poll.
 * @tx_bd_tail:	Stores the index of the next Tx buffer descriptor in the ring
 *              to be populated.
>>>>>>> 88084a3d
 * @dma_err_task: Work structure to process Axi DMA errors
 * @tx_irq:	Axidma TX IRQ number
 * @rx_irq:	Axidma RX IRQ number
 * @eth_irq:	Ethernet core IRQ number
 * @phy_mode:	Phy type to identify between MII/GMII/RGMII/SGMII/1000 Base-X
 * @options:	AxiEthernet option word
 * @features:	Stores the extended features supported by the axienet hw
 * @max_frm_size: Stores the maximum size of the frame that can be that
 *		  Txed/Rxed in the existing hardware. If jumbo option is
 *		  supported, the maximum frame size would be 9k. Else it is
 *		  1522 bytes (assuming support for basic VLAN)
 * @rxmem:	Stores rx memory size for jumbo frame handling.
 * @csum_offload_on_tx_path:	Stores the checksum selection on TX side.
 * @csum_offload_on_rx_path:	Stores the checksum selection on RX side.
 * @coalesce_count_rx:	Store the irq coalesce on RX side.
 * @coalesce_usec_rx:	IRQ coalesce delay for RX
 * @coalesce_count_tx:	Store the irq coalesce on TX side.
 * @coalesce_usec_tx:	IRQ coalesce delay for TX
 */
struct axienet_local {
	struct net_device *ndev;
	struct device *dev;

	struct phylink *phylink;
	struct phylink_config phylink_config;

	struct napi_struct napi;

	struct mdio_device *pcs_phy;
	struct phylink_pcs pcs;

	bool switch_x_sgmii;

	struct clk *axi_clk;
	struct clk_bulk_data misc_clks[XAE_NUM_MISC_CLOCKS];

	struct mii_bus *mii_bus;
	u8 mii_clk_div;

	resource_size_t regs_start;
	void __iomem *regs;
	void __iomem *dma_regs;

<<<<<<< HEAD
	u32 rx_dma_cr;
=======
	struct napi_struct napi_rx;
	u32 rx_dma_cr;
	struct axidma_bd *rx_bd_v;
	dma_addr_t rx_bd_p;
	u32 rx_bd_num;
	u32 rx_bd_ci;

	struct napi_struct napi_tx;
	u32 tx_dma_cr;
	struct axidma_bd *tx_bd_v;
	dma_addr_t tx_bd_p;
	u32 tx_bd_num;
	u32 tx_bd_ci;
	u32 tx_bd_tail;
>>>>>>> 88084a3d

	struct work_struct dma_err_task;

	int tx_irq;
	int rx_irq;
	int eth_irq;
	phy_interface_t phy_mode;

	u32 options;
	u32 features;

	u32 max_frm_size;
	u32 rxmem;

	int csum_offload_on_tx_path;
	int csum_offload_on_rx_path;

	u32 coalesce_count_rx;
	u32 coalesce_usec_rx;
	u32 coalesce_count_tx;
	u32 coalesce_usec_tx;
};

/**
 * struct axiethernet_option - Used to set axi ethernet hardware options
 * @opt:	Option to be set.
 * @reg:	Register offset to be written for setting the option
 * @m_or:	Mask to be ORed for setting the option in the register
 */
struct axienet_option {
	u32 opt;
	u32 reg;
	u32 m_or;
};

/**
 * axienet_ior - Memory mapped Axi Ethernet register read
 * @lp:         Pointer to axienet local structure
 * @offset:     Address offset from the base address of Axi Ethernet core
 *
 * Return: The contents of the Axi Ethernet register
 *
 * This function returns the contents of the corresponding register.
 */
static inline u32 axienet_ior(struct axienet_local *lp, off_t offset)
{
	return ioread32(lp->regs + offset);
}

static inline u32 axinet_ior_read_mcr(struct axienet_local *lp)
{
	return axienet_ior(lp, XAE_MDIO_MCR_OFFSET);
}

static inline void axienet_lock_mii(struct axienet_local *lp)
{
	if (lp->mii_bus)
		mutex_lock(&lp->mii_bus->mdio_lock);
}

static inline void axienet_unlock_mii(struct axienet_local *lp)
{
	if (lp->mii_bus)
		mutex_unlock(&lp->mii_bus->mdio_lock);
}

/**
 * axienet_iow - Memory mapped Axi Ethernet register write
 * @lp:         Pointer to axienet local structure
 * @offset:     Address offset from the base address of Axi Ethernet core
 * @value:      Value to be written into the Axi Ethernet register
 *
 * This function writes the desired value into the corresponding Axi Ethernet
 * register.
 */
static inline void axienet_iow(struct axienet_local *lp, off_t offset,
			       u32 value)
{
	iowrite32(value, lp->regs + offset);
}

/**
 * axienet_dma_out32 - Memory mapped Axi DMA register write.
 * @lp:		Pointer to axienet local structure
 * @reg:	Address offset from the base address of the Axi DMA core
 * @value:	Value to be written into the Axi DMA register
 *
 * This function writes the desired value into the corresponding Axi DMA
 * register.
 */

static inline void axienet_dma_out32(struct axienet_local *lp,
				     off_t reg, u32 value)
{
	iowrite32(value, lp->dma_regs + reg);
}

#if defined(CONFIG_64BIT) && defined(iowrite64)
/**
 * axienet_dma_out64 - Memory mapped Axi DMA register write.
 * @lp:		Pointer to axienet local structure
 * @reg:	Address offset from the base address of the Axi DMA core
 * @value:	Value to be written into the Axi DMA register
 *
 * This function writes the desired value into the corresponding Axi DMA
 * register.
 */
static inline void axienet_dma_out64(struct axienet_local *lp,
				     off_t reg, u64 value)
{
	iowrite64(value, lp->dma_regs + reg);
}

static inline void axienet_dma_out_addr(struct axienet_local *lp, off_t reg,
					dma_addr_t addr)
{
	if (lp->features & XAE_FEATURE_DMA_64BIT)
		axienet_dma_out64(lp, reg, addr);
	else
		axienet_dma_out32(lp, reg, lower_32_bits(addr));
}

#else /* CONFIG_64BIT */

static inline void axienet_dma_out_addr(struct axienet_local *lp, off_t reg,
				 dma_addr_t addr)
{
	axienet_dma_out32(lp, reg, lower_32_bits(addr));
}

#endif /* CONFIG_64BIT */

/* Function prototypes visible in xilinx_axienet_mdio.c for other files */
int axienet_mdio_enable(struct axienet_local *lp);
void axienet_mdio_disable(struct axienet_local *lp);
int axienet_mdio_setup(struct axienet_local *lp);
void axienet_mdio_teardown(struct axienet_local *lp);

#endif /* XILINX_AXI_ENET_H */<|MERGE_RESOLUTION|>--- conflicted
+++ resolved
@@ -385,7 +385,6 @@
  * @phy_node:	Pointer to device node structure
  * @phylink:	Pointer to phylink instance
  * @phylink_config: phylink configuration settings
- * @napi:	NAPI control structure
  * @pcs_phy:	Reference to PCS/PMA PHY if used
  * @pcs:	phylink pcs structure for PCS PHY
  * @switch_x_sgmii: Whether switchable 1000BaseX/SGMII mode is enabled in the core
@@ -396,9 +395,6 @@
  * @regs_start: Resource start for axienet device addresses
  * @regs:	Base address for the axienet_local device address space
  * @dma_regs:	Base address for the axidma device address space
-<<<<<<< HEAD
- * @rx_dma_cr:  Nominal content of RX DMA control register
-=======
  * @napi_rx:	NAPI RX control structure
  * @rx_dma_cr:  Nominal content of RX DMA control register
  * @rx_bd_v:	Virtual address of the RX buffer descriptor ring
@@ -415,7 +411,6 @@
  *		complete. Only updated at runtime by TX NAPI poll.
  * @tx_bd_tail:	Stores the index of the next Tx buffer descriptor in the ring
  *              to be populated.
->>>>>>> 88084a3d
  * @dma_err_task: Work structure to process Axi DMA errors
  * @tx_irq:	Axidma TX IRQ number
  * @rx_irq:	Axidma RX IRQ number
@@ -442,8 +437,6 @@
 	struct phylink *phylink;
 	struct phylink_config phylink_config;
 
-	struct napi_struct napi;
-
 	struct mdio_device *pcs_phy;
 	struct phylink_pcs pcs;
 
@@ -459,9 +452,6 @@
 	void __iomem *regs;
 	void __iomem *dma_regs;
 
-<<<<<<< HEAD
-	u32 rx_dma_cr;
-=======
 	struct napi_struct napi_rx;
 	u32 rx_dma_cr;
 	struct axidma_bd *rx_bd_v;
@@ -476,7 +466,6 @@
 	u32 tx_bd_num;
 	u32 tx_bd_ci;
 	u32 tx_bd_tail;
->>>>>>> 88084a3d
 
 	struct work_struct dma_err_task;
 
