/* SPDX-License-Identifier: GPL-2.0 OR Linux-OpenIB */
/* Copyright (c) 2018 Mellanox Technologies. */

#include <net/inet_ecn.h>
#include <net/vxlan.h>
#include <net/gre.h>
#include <net/geneve.h>
#include <net/bareudp.h>
#include "en/tc_tun.h"
#include "en/tc_priv.h"
#include "en_tc.h"
#include "rep/tc.h"
#include "rep/neigh.h"
#include "lag/lag.h"
#include "lag/mp.h"

struct mlx5e_tc_tun_route_attr {
	struct net_device *out_dev;
	struct net_device *route_dev;
	union {
		struct flowi4 fl4;
		struct flowi6 fl6;
	} fl;
	struct neighbour *n;
	u8 ttl;
};

#define TC_TUN_ROUTE_ATTR_INIT(name) struct mlx5e_tc_tun_route_attr name = {}

static void mlx5e_tc_tun_route_attr_cleanup(struct mlx5e_tc_tun_route_attr *attr)
{
	if (attr->n)
		neigh_release(attr->n);
	if (attr->route_dev)
		dev_put(attr->route_dev);
}

struct mlx5e_tc_tunnel *mlx5e_get_tc_tun(struct net_device *tunnel_dev)
{
	if (netif_is_vxlan(tunnel_dev))
		return &vxlan_tunnel;
	else if (netif_is_geneve(tunnel_dev))
		return &geneve_tunnel;
	else if (netif_is_gretap(tunnel_dev) ||
		 netif_is_ip6gretap(tunnel_dev))
		return &gre_tunnel;
	else if (netif_is_bareudp(tunnel_dev))
		return &mplsoudp_tunnel;
	else
		return NULL;
}

static int get_route_and_out_devs(struct mlx5e_priv *priv,
				  struct net_device *dev,
				  struct net_device **route_dev,
				  struct net_device **out_dev)
{
	struct net_device *uplink_dev, *uplink_upper, *real_dev;
	struct mlx5_eswitch *esw = priv->mdev->priv.eswitch;
	bool dst_is_lag_dev;

	real_dev = is_vlan_dev(dev) ? vlan_dev_real_dev(dev) : dev;
	uplink_dev = mlx5_eswitch_uplink_get_proto_dev(esw, REP_ETH);

	rcu_read_lock();
	uplink_upper = netdev_master_upper_dev_get_rcu(uplink_dev);
	/* mlx5_lag_is_sriov() is a blocking function which can't be called
	 * while holding rcu read lock. Take the net_device for correctness
	 * sake.
	 */
	if (uplink_upper)
		dev_hold(uplink_upper);
	rcu_read_unlock();

	dst_is_lag_dev = (uplink_upper &&
			  netif_is_lag_master(uplink_upper) &&
			  real_dev == uplink_upper &&
			  mlx5_lag_is_sriov(priv->mdev));
	if (uplink_upper)
		dev_put(uplink_upper);

	/* if the egress device isn't on the same HW e-switch or
	 * it's a LAG device, use the uplink
	 */
	*route_dev = dev;
	if (!netdev_port_same_parent_id(priv->netdev, real_dev) ||
	    dst_is_lag_dev || is_vlan_dev(*route_dev) ||
	    netif_is_ovs_master(*route_dev))
		*out_dev = uplink_dev;
	else if (mlx5e_eswitch_rep(dev) &&
		 mlx5e_is_valid_eswitch_fwd_dev(priv, dev))
		*out_dev = *route_dev;
	else
		return -EOPNOTSUPP;

	if (!(mlx5e_eswitch_rep(*out_dev) &&
	      mlx5e_is_uplink_rep(netdev_priv(*out_dev))))
		return -EOPNOTSUPP;

	if (mlx5e_eswitch_uplink_rep(priv->netdev) && *out_dev != priv->netdev)
		return -EOPNOTSUPP;

	return 0;
}

static int mlx5e_route_lookup_ipv4_get(struct mlx5e_priv *priv,
				       struct net_device *dev,
				       struct mlx5e_tc_tun_route_attr *attr)
{
	struct net_device *route_dev;
	struct net_device *out_dev;
	struct neighbour *n;
	struct rtable *rt;

#if IS_ENABLED(CONFIG_INET)
	struct mlx5_core_dev *mdev = priv->mdev;
	struct net_device *uplink_dev;
	int ret;

	if (mlx5_lag_is_multipath(mdev)) {
		struct mlx5_eswitch *esw = mdev->priv.eswitch;

		uplink_dev = mlx5_eswitch_uplink_get_proto_dev(esw, REP_ETH);
		attr->fl.fl4.flowi4_oif = uplink_dev->ifindex;
	} else {
<<<<<<< HEAD
		struct mlx5e_tc_tunnel *tunnel = mlx5e_get_tc_tun(mirred_dev);

		if (tunnel && tunnel->get_remote_ifindex)
			attr->fl.fl4.flowi4_oif = tunnel->get_remote_ifindex(mirred_dev);
=======
		struct mlx5e_tc_tunnel *tunnel = mlx5e_get_tc_tun(dev);

		if (tunnel && tunnel->get_remote_ifindex)
			attr->fl.fl4.flowi4_oif = tunnel->get_remote_ifindex(dev);
>>>>>>> 754e0b0e
	}

	rt = ip_route_output_key(dev_net(dev), &attr->fl.fl4);
	if (IS_ERR(rt))
		return PTR_ERR(rt);

	if (rt->rt_type != RTN_UNICAST) {
		ret = -ENETUNREACH;
		goto err_rt_release;
	}

	if (mlx5_lag_is_multipath(mdev) && rt->rt_gw_family != AF_INET) {
		ret = -ENETUNREACH;
		goto err_rt_release;
	}
#else
	return -EOPNOTSUPP;
#endif

	ret = get_route_and_out_devs(priv, rt->dst.dev, &route_dev, &out_dev);
	if (ret < 0)
		goto err_rt_release;
	dev_hold(route_dev);

	if (!attr->ttl)
		attr->ttl = ip4_dst_hoplimit(&rt->dst);
	n = dst_neigh_lookup(&rt->dst, &attr->fl.fl4.daddr);
	if (!n) {
		ret = -ENOMEM;
		goto err_dev_release;
	}

	ip_rt_put(rt);
	attr->route_dev = route_dev;
	attr->out_dev = out_dev;
	attr->n = n;
	return 0;

err_dev_release:
	dev_put(route_dev);
err_rt_release:
	ip_rt_put(rt);
	return ret;
}

static void mlx5e_route_lookup_ipv4_put(struct mlx5e_tc_tun_route_attr *attr)
{
	mlx5e_tc_tun_route_attr_cleanup(attr);
}

static const char *mlx5e_netdev_kind(struct net_device *dev)
{
	if (dev->rtnl_link_ops)
		return dev->rtnl_link_ops->kind;
	else
		return "unknown";
}

static int mlx5e_gen_ip_tunnel_header(char buf[], __u8 *ip_proto,
				      struct mlx5e_encap_entry *e)
{
	if (!e->tunnel) {
		pr_warn("mlx5: Cannot generate tunnel header for this tunnel\n");
		return -EOPNOTSUPP;
	}

	return e->tunnel->generate_ip_tun_hdr(buf, ip_proto, e);
}

static char *gen_eth_tnl_hdr(char *buf, struct net_device *dev,
			     struct mlx5e_encap_entry *e,
			     u16 proto)
{
	struct ethhdr *eth = (struct ethhdr *)buf;
	char *ip;

	ether_addr_copy(eth->h_dest, e->h_dest);
	ether_addr_copy(eth->h_source, dev->dev_addr);
	if (is_vlan_dev(dev)) {
		struct vlan_hdr *vlan = (struct vlan_hdr *)
					((char *)eth + ETH_HLEN);
		ip = (char *)vlan + VLAN_HLEN;
		eth->h_proto = vlan_dev_vlan_proto(dev);
		vlan->h_vlan_TCI = htons(vlan_dev_vlan_id(dev));
		vlan->h_vlan_encapsulated_proto = htons(proto);
	} else {
		eth->h_proto = htons(proto);
		ip = (char *)eth + ETH_HLEN;
	}

	return ip;
}

int mlx5e_tc_tun_create_header_ipv4(struct mlx5e_priv *priv,
				    struct net_device *mirred_dev,
				    struct mlx5e_encap_entry *e)
{
	int max_encap_size = MLX5_CAP_ESW(priv->mdev, max_encap_header_size);
	const struct ip_tunnel_key *tun_key = &e->tun_info->key;
	struct mlx5_pkt_reformat_params reformat_params;
	struct mlx5e_neigh m_neigh = {};
	TC_TUN_ROUTE_ATTR_INIT(attr);
	int ipv4_encap_size;
	char *encap_header;
	struct iphdr *ip;
	u8 nud_state;
	int err;

	/* add the IP fields */
	attr.fl.fl4.flowi4_tos = tun_key->tos & ~INET_ECN_MASK;
	attr.fl.fl4.daddr = tun_key->u.ipv4.dst;
	attr.fl.fl4.saddr = tun_key->u.ipv4.src;
	attr.ttl = tun_key->ttl;

	err = mlx5e_route_lookup_ipv4_get(priv, mirred_dev, &attr);
	if (err)
		return err;

	ipv4_encap_size =
		(is_vlan_dev(attr.route_dev) ? VLAN_ETH_HLEN : ETH_HLEN) +
		sizeof(struct iphdr) +
		e->tunnel->calc_hlen(e);

	if (max_encap_size < ipv4_encap_size) {
		mlx5_core_warn(priv->mdev, "encap size %d too big, max supported is %d\n",
			       ipv4_encap_size, max_encap_size);
		err = -EOPNOTSUPP;
		goto release_neigh;
	}

	encap_header = kzalloc(ipv4_encap_size, GFP_KERNEL);
	if (!encap_header) {
		err = -ENOMEM;
		goto release_neigh;
	}

	m_neigh.family = attr.n->ops->family;
	memcpy(&m_neigh.dst_ip, attr.n->primary_key, attr.n->tbl->key_len);
	e->out_dev = attr.out_dev;
	e->route_dev_ifindex = attr.route_dev->ifindex;

	/* It's important to add the neigh to the hash table before checking
	 * the neigh validity state. So if we'll get a notification, in case the
	 * neigh changes it's validity state, we would find the relevant neigh
	 * in the hash.
	 */
	err = mlx5e_rep_encap_entry_attach(netdev_priv(attr.out_dev), e, &m_neigh, attr.n->dev);
	if (err)
		goto free_encap;

	read_lock_bh(&attr.n->lock);
	nud_state = attr.n->nud_state;
	ether_addr_copy(e->h_dest, attr.n->ha);
	read_unlock_bh(&attr.n->lock);

	/* add ethernet header */
	ip = (struct iphdr *)gen_eth_tnl_hdr(encap_header, attr.route_dev, e,
					     ETH_P_IP);

	/* add ip header */
	ip->tos = tun_key->tos;
	ip->version = 0x4;
	ip->ihl = 0x5;
	ip->ttl = attr.ttl;
	ip->daddr = attr.fl.fl4.daddr;
	ip->saddr = attr.fl.fl4.saddr;

	/* add tunneling protocol header */
	err = mlx5e_gen_ip_tunnel_header((char *)ip + sizeof(struct iphdr),
					 &ip->protocol, e);
	if (err)
		goto destroy_neigh_entry;

	e->encap_size = ipv4_encap_size;
	e->encap_header = encap_header;

	if (!(nud_state & NUD_VALID)) {
		neigh_event_send(attr.n, NULL);
		/* the encap entry will be made valid on neigh update event
		 * and not used before that.
		 */
		goto release_neigh;
	}

	memset(&reformat_params, 0, sizeof(reformat_params));
	reformat_params.type = e->reformat_type;
	reformat_params.size = ipv4_encap_size;
	reformat_params.data = encap_header;
	e->pkt_reformat = mlx5_packet_reformat_alloc(priv->mdev, &reformat_params,
						     MLX5_FLOW_NAMESPACE_FDB);
	if (IS_ERR(e->pkt_reformat)) {
		err = PTR_ERR(e->pkt_reformat);
		goto destroy_neigh_entry;
	}

	e->flags |= MLX5_ENCAP_ENTRY_VALID;
	mlx5e_rep_queue_neigh_stats_work(netdev_priv(attr.out_dev));
	mlx5e_route_lookup_ipv4_put(&attr);
	return err;

destroy_neigh_entry:
	mlx5e_rep_encap_entry_detach(netdev_priv(e->out_dev), e);
free_encap:
	kfree(encap_header);
release_neigh:
	mlx5e_route_lookup_ipv4_put(&attr);
	return err;
}

int mlx5e_tc_tun_update_header_ipv4(struct mlx5e_priv *priv,
				    struct net_device *mirred_dev,
				    struct mlx5e_encap_entry *e)
{
	int max_encap_size = MLX5_CAP_ESW(priv->mdev, max_encap_header_size);
	const struct ip_tunnel_key *tun_key = &e->tun_info->key;
	struct mlx5_pkt_reformat_params reformat_params;
	TC_TUN_ROUTE_ATTR_INIT(attr);
	int ipv4_encap_size;
	char *encap_header;
	struct iphdr *ip;
	u8 nud_state;
	int err;

	/* add the IP fields */
	attr.fl.fl4.flowi4_tos = tun_key->tos & ~INET_ECN_MASK;
	attr.fl.fl4.daddr = tun_key->u.ipv4.dst;
	attr.fl.fl4.saddr = tun_key->u.ipv4.src;
	attr.ttl = tun_key->ttl;

	err = mlx5e_route_lookup_ipv4_get(priv, mirred_dev, &attr);
	if (err)
		return err;

	ipv4_encap_size =
		(is_vlan_dev(attr.route_dev) ? VLAN_ETH_HLEN : ETH_HLEN) +
		sizeof(struct iphdr) +
		e->tunnel->calc_hlen(e);

	if (max_encap_size < ipv4_encap_size) {
		mlx5_core_warn(priv->mdev, "encap size %d too big, max supported is %d\n",
			       ipv4_encap_size, max_encap_size);
		err = -EOPNOTSUPP;
		goto release_neigh;
	}

	encap_header = kzalloc(ipv4_encap_size, GFP_KERNEL);
	if (!encap_header) {
		err = -ENOMEM;
		goto release_neigh;
	}

	e->route_dev_ifindex = attr.route_dev->ifindex;

	read_lock_bh(&attr.n->lock);
	nud_state = attr.n->nud_state;
	ether_addr_copy(e->h_dest, attr.n->ha);
	WRITE_ONCE(e->nhe->neigh_dev, attr.n->dev);
	read_unlock_bh(&attr.n->lock);

	/* add ethernet header */
	ip = (struct iphdr *)gen_eth_tnl_hdr(encap_header, attr.route_dev, e,
					     ETH_P_IP);

	/* add ip header */
	ip->tos = tun_key->tos;
	ip->version = 0x4;
	ip->ihl = 0x5;
	ip->ttl = attr.ttl;
	ip->daddr = attr.fl.fl4.daddr;
	ip->saddr = attr.fl.fl4.saddr;

	/* add tunneling protocol header */
	err = mlx5e_gen_ip_tunnel_header((char *)ip + sizeof(struct iphdr),
					 &ip->protocol, e);
	if (err)
		goto free_encap;

	e->encap_size = ipv4_encap_size;
	kfree(e->encap_header);
	e->encap_header = encap_header;

	if (!(nud_state & NUD_VALID)) {
		neigh_event_send(attr.n, NULL);
		/* the encap entry will be made valid on neigh update event
		 * and not used before that.
		 */
		goto release_neigh;
	}

	memset(&reformat_params, 0, sizeof(reformat_params));
	reformat_params.type = e->reformat_type;
	reformat_params.size = ipv4_encap_size;
	reformat_params.data = encap_header;
	e->pkt_reformat = mlx5_packet_reformat_alloc(priv->mdev, &reformat_params,
						     MLX5_FLOW_NAMESPACE_FDB);
	if (IS_ERR(e->pkt_reformat)) {
		err = PTR_ERR(e->pkt_reformat);
		goto free_encap;
	}

	e->flags |= MLX5_ENCAP_ENTRY_VALID;
	mlx5e_rep_queue_neigh_stats_work(netdev_priv(attr.out_dev));
	mlx5e_route_lookup_ipv4_put(&attr);
	return err;

free_encap:
	kfree(encap_header);
release_neigh:
	mlx5e_route_lookup_ipv4_put(&attr);
	return err;
}

#if IS_ENABLED(CONFIG_INET) && IS_ENABLED(CONFIG_IPV6)
static int mlx5e_route_lookup_ipv6_get(struct mlx5e_priv *priv,
				       struct net_device *dev,
				       struct mlx5e_tc_tun_route_attr *attr)
{
<<<<<<< HEAD
	struct mlx5e_tc_tunnel *tunnel = mlx5e_get_tc_tun(mirred_dev);
=======
	struct mlx5e_tc_tunnel *tunnel = mlx5e_get_tc_tun(dev);
>>>>>>> 754e0b0e
	struct net_device *route_dev;
	struct net_device *out_dev;
	struct dst_entry *dst;
	struct neighbour *n;
	int ret;

	if (tunnel && tunnel->get_remote_ifindex)
<<<<<<< HEAD
		attr->fl.fl6.flowi6_oif = tunnel->get_remote_ifindex(mirred_dev);
	dst = ipv6_stub->ipv6_dst_lookup_flow(dev_net(mirred_dev), NULL, &attr->fl.fl6,
=======
		attr->fl.fl6.flowi6_oif = tunnel->get_remote_ifindex(dev);
	dst = ipv6_stub->ipv6_dst_lookup_flow(dev_net(dev), NULL, &attr->fl.fl6,
>>>>>>> 754e0b0e
					      NULL);
	if (IS_ERR(dst))
		return PTR_ERR(dst);

	if (!attr->ttl)
		attr->ttl = ip6_dst_hoplimit(dst);

	ret = get_route_and_out_devs(priv, dst->dev, &route_dev, &out_dev);
	if (ret < 0)
		goto err_dst_release;

	dev_hold(route_dev);
	n = dst_neigh_lookup(dst, &attr->fl.fl6.daddr);
	if (!n) {
		ret = -ENOMEM;
		goto err_dev_release;
	}

	dst_release(dst);
	attr->out_dev = out_dev;
	attr->route_dev = route_dev;
	attr->n = n;
	return 0;

err_dev_release:
	dev_put(route_dev);
err_dst_release:
	dst_release(dst);
	return ret;
}

static void mlx5e_route_lookup_ipv6_put(struct mlx5e_tc_tun_route_attr *attr)
{
	mlx5e_tc_tun_route_attr_cleanup(attr);
}

int mlx5e_tc_tun_create_header_ipv6(struct mlx5e_priv *priv,
				    struct net_device *mirred_dev,
				    struct mlx5e_encap_entry *e)
{
	int max_encap_size = MLX5_CAP_ESW(priv->mdev, max_encap_header_size);
	const struct ip_tunnel_key *tun_key = &e->tun_info->key;
	struct mlx5_pkt_reformat_params reformat_params;
	struct mlx5e_neigh m_neigh = {};
	TC_TUN_ROUTE_ATTR_INIT(attr);
	struct ipv6hdr *ip6h;
	int ipv6_encap_size;
	char *encap_header;
	u8 nud_state;
	int err;

	attr.ttl = tun_key->ttl;
	attr.fl.fl6.flowlabel = ip6_make_flowinfo(RT_TOS(tun_key->tos), tun_key->label);
	attr.fl.fl6.daddr = tun_key->u.ipv6.dst;
	attr.fl.fl6.saddr = tun_key->u.ipv6.src;

	err = mlx5e_route_lookup_ipv6_get(priv, mirred_dev, &attr);
	if (err)
		return err;

	ipv6_encap_size =
		(is_vlan_dev(attr.route_dev) ? VLAN_ETH_HLEN : ETH_HLEN) +
		sizeof(struct ipv6hdr) +
		e->tunnel->calc_hlen(e);

	if (max_encap_size < ipv6_encap_size) {
		mlx5_core_warn(priv->mdev, "encap size %d too big, max supported is %d\n",
			       ipv6_encap_size, max_encap_size);
		err = -EOPNOTSUPP;
		goto release_neigh;
	}

	encap_header = kzalloc(ipv6_encap_size, GFP_KERNEL);
	if (!encap_header) {
		err = -ENOMEM;
		goto release_neigh;
	}

	m_neigh.family = attr.n->ops->family;
	memcpy(&m_neigh.dst_ip, attr.n->primary_key, attr.n->tbl->key_len);
	e->out_dev = attr.out_dev;
	e->route_dev_ifindex = attr.route_dev->ifindex;

	/* It's important to add the neigh to the hash table before checking
	 * the neigh validity state. So if we'll get a notification, in case the
	 * neigh changes it's validity state, we would find the relevant neigh
	 * in the hash.
	 */
	err = mlx5e_rep_encap_entry_attach(netdev_priv(attr.out_dev), e, &m_neigh, attr.n->dev);
	if (err)
		goto free_encap;

	read_lock_bh(&attr.n->lock);
	nud_state = attr.n->nud_state;
	ether_addr_copy(e->h_dest, attr.n->ha);
	read_unlock_bh(&attr.n->lock);

	/* add ethernet header */
	ip6h = (struct ipv6hdr *)gen_eth_tnl_hdr(encap_header, attr.route_dev, e,
						 ETH_P_IPV6);

	/* add ip header */
	ip6_flow_hdr(ip6h, tun_key->tos, 0);
	/* the HW fills up ipv6 payload len */
	ip6h->hop_limit   = attr.ttl;
	ip6h->daddr	  = attr.fl.fl6.daddr;
	ip6h->saddr	  = attr.fl.fl6.saddr;

	/* add tunneling protocol header */
	err = mlx5e_gen_ip_tunnel_header((char *)ip6h + sizeof(struct ipv6hdr),
					 &ip6h->nexthdr, e);
	if (err)
		goto destroy_neigh_entry;

	e->encap_size = ipv6_encap_size;
	e->encap_header = encap_header;

	if (!(nud_state & NUD_VALID)) {
		neigh_event_send(attr.n, NULL);
		/* the encap entry will be made valid on neigh update event
		 * and not used before that.
		 */
		goto release_neigh;
	}

	memset(&reformat_params, 0, sizeof(reformat_params));
	reformat_params.type = e->reformat_type;
	reformat_params.size = ipv6_encap_size;
	reformat_params.data = encap_header;
	e->pkt_reformat = mlx5_packet_reformat_alloc(priv->mdev, &reformat_params,
						     MLX5_FLOW_NAMESPACE_FDB);
	if (IS_ERR(e->pkt_reformat)) {
		err = PTR_ERR(e->pkt_reformat);
		goto destroy_neigh_entry;
	}

	e->flags |= MLX5_ENCAP_ENTRY_VALID;
	mlx5e_rep_queue_neigh_stats_work(netdev_priv(attr.out_dev));
	mlx5e_route_lookup_ipv6_put(&attr);
	return err;

destroy_neigh_entry:
	mlx5e_rep_encap_entry_detach(netdev_priv(e->out_dev), e);
free_encap:
	kfree(encap_header);
release_neigh:
	mlx5e_route_lookup_ipv6_put(&attr);
	return err;
}

int mlx5e_tc_tun_update_header_ipv6(struct mlx5e_priv *priv,
				    struct net_device *mirred_dev,
				    struct mlx5e_encap_entry *e)
{
	int max_encap_size = MLX5_CAP_ESW(priv->mdev, max_encap_header_size);
	const struct ip_tunnel_key *tun_key = &e->tun_info->key;
	struct mlx5_pkt_reformat_params reformat_params;
	TC_TUN_ROUTE_ATTR_INIT(attr);
	struct ipv6hdr *ip6h;
	int ipv6_encap_size;
	char *encap_header;
	u8 nud_state;
	int err;

	attr.ttl = tun_key->ttl;

	attr.fl.fl6.flowlabel = ip6_make_flowinfo(RT_TOS(tun_key->tos), tun_key->label);
	attr.fl.fl6.daddr = tun_key->u.ipv6.dst;
	attr.fl.fl6.saddr = tun_key->u.ipv6.src;

	err = mlx5e_route_lookup_ipv6_get(priv, mirred_dev, &attr);
	if (err)
		return err;

	ipv6_encap_size =
		(is_vlan_dev(attr.route_dev) ? VLAN_ETH_HLEN : ETH_HLEN) +
		sizeof(struct ipv6hdr) +
		e->tunnel->calc_hlen(e);

	if (max_encap_size < ipv6_encap_size) {
		mlx5_core_warn(priv->mdev, "encap size %d too big, max supported is %d\n",
			       ipv6_encap_size, max_encap_size);
		err = -EOPNOTSUPP;
		goto release_neigh;
	}

	encap_header = kzalloc(ipv6_encap_size, GFP_KERNEL);
	if (!encap_header) {
		err = -ENOMEM;
		goto release_neigh;
	}

	e->route_dev_ifindex = attr.route_dev->ifindex;

	read_lock_bh(&attr.n->lock);
	nud_state = attr.n->nud_state;
	ether_addr_copy(e->h_dest, attr.n->ha);
	WRITE_ONCE(e->nhe->neigh_dev, attr.n->dev);
	read_unlock_bh(&attr.n->lock);

	/* add ethernet header */
	ip6h = (struct ipv6hdr *)gen_eth_tnl_hdr(encap_header, attr.route_dev, e,
						 ETH_P_IPV6);

	/* add ip header */
	ip6_flow_hdr(ip6h, tun_key->tos, 0);
	/* the HW fills up ipv6 payload len */
	ip6h->hop_limit   = attr.ttl;
	ip6h->daddr	  = attr.fl.fl6.daddr;
	ip6h->saddr	  = attr.fl.fl6.saddr;

	/* add tunneling protocol header */
	err = mlx5e_gen_ip_tunnel_header((char *)ip6h + sizeof(struct ipv6hdr),
					 &ip6h->nexthdr, e);
	if (err)
		goto free_encap;

	e->encap_size = ipv6_encap_size;
	kfree(e->encap_header);
	e->encap_header = encap_header;

	if (!(nud_state & NUD_VALID)) {
		neigh_event_send(attr.n, NULL);
		/* the encap entry will be made valid on neigh update event
		 * and not used before that.
		 */
		goto release_neigh;
	}

	memset(&reformat_params, 0, sizeof(reformat_params));
	reformat_params.type = e->reformat_type;
	reformat_params.size = ipv6_encap_size;
	reformat_params.data = encap_header;
	e->pkt_reformat = mlx5_packet_reformat_alloc(priv->mdev, &reformat_params,
						     MLX5_FLOW_NAMESPACE_FDB);
	if (IS_ERR(e->pkt_reformat)) {
		err = PTR_ERR(e->pkt_reformat);
		goto free_encap;
	}

	e->flags |= MLX5_ENCAP_ENTRY_VALID;
	mlx5e_rep_queue_neigh_stats_work(netdev_priv(attr.out_dev));
	mlx5e_route_lookup_ipv6_put(&attr);
	return err;

free_encap:
	kfree(encap_header);
release_neigh:
	mlx5e_route_lookup_ipv6_put(&attr);
	return err;
}
#endif

int mlx5e_tc_tun_route_lookup(struct mlx5e_priv *priv,
			      struct mlx5_flow_spec *spec,
			      struct mlx5_flow_attr *flow_attr,
			      struct net_device *filter_dev)
{
	struct mlx5_esw_flow_attr *esw_attr = flow_attr->esw_attr;
	struct mlx5e_tc_int_port *int_port;
	TC_TUN_ROUTE_ATTR_INIT(attr);
	u16 vport_num;
	int err = 0;

	if (flow_attr->tun_ip_version == 4) {
		/* Addresses are swapped for decap */
		attr.fl.fl4.saddr = esw_attr->rx_tun_attr->dst_ip.v4;
		attr.fl.fl4.daddr = esw_attr->rx_tun_attr->src_ip.v4;
		err = mlx5e_route_lookup_ipv4_get(priv, filter_dev, &attr);
	}
#if IS_ENABLED(CONFIG_INET) && IS_ENABLED(CONFIG_IPV6)
	else if (flow_attr->tun_ip_version == 6) {
		/* Addresses are swapped for decap */
		attr.fl.fl6.saddr = esw_attr->rx_tun_attr->dst_ip.v6;
		attr.fl.fl6.daddr = esw_attr->rx_tun_attr->src_ip.v6;
		err = mlx5e_route_lookup_ipv6_get(priv, filter_dev, &attr);
	}
#endif
	else
		return 0;

	if (err)
		return err;

	if (attr.route_dev->netdev_ops == &mlx5e_netdev_ops &&
	    mlx5e_tc_is_vf_tunnel(attr.out_dev, attr.route_dev)) {
		err = mlx5e_tc_query_route_vport(attr.out_dev, attr.route_dev, &vport_num);
		if (err)
			goto out;

		esw_attr->rx_tun_attr->vni = MLX5_GET(fte_match_param, spec->match_value,
						      misc_parameters.vxlan_vni);
		esw_attr->rx_tun_attr->decap_vport = vport_num;
	} else if (netif_is_ovs_master(attr.route_dev)) {
		int_port = mlx5e_tc_int_port_get(mlx5e_get_int_port_priv(priv),
						 attr.route_dev->ifindex,
						 MLX5E_TC_INT_PORT_INGRESS);
		if (IS_ERR(int_port)) {
			err = PTR_ERR(int_port);
			goto out;
		}
		esw_attr->int_port = int_port;
	}

out:
	if (flow_attr->tun_ip_version == 4)
		mlx5e_route_lookup_ipv4_put(&attr);
#if IS_ENABLED(CONFIG_INET) && IS_ENABLED(CONFIG_IPV6)
	else if (flow_attr->tun_ip_version == 6)
		mlx5e_route_lookup_ipv6_put(&attr);
#endif
	return err;
}

bool mlx5e_tc_tun_device_to_offload(struct mlx5e_priv *priv,
				    struct net_device *netdev)
{
	struct mlx5e_tc_tunnel *tunnel = mlx5e_get_tc_tun(netdev);

	if (tunnel && tunnel->can_offload(priv))
		return true;
	else
		return false;
}

int mlx5e_tc_tun_init_encap_attr(struct net_device *tunnel_dev,
				 struct mlx5e_priv *priv,
				 struct mlx5e_encap_entry *e,
				 struct netlink_ext_ack *extack)
{
	struct mlx5e_tc_tunnel *tunnel = mlx5e_get_tc_tun(tunnel_dev);

	if (!tunnel) {
		e->reformat_type = -1;
		return -EOPNOTSUPP;
	}

	return tunnel->init_encap_attr(tunnel_dev, priv, e, extack);
}

int mlx5e_tc_tun_parse(struct net_device *filter_dev,
		       struct mlx5e_priv *priv,
		       struct mlx5_flow_spec *spec,
		       struct flow_cls_offload *f,
		       u8 *match_level)
{
	struct mlx5e_tc_tunnel *tunnel = mlx5e_get_tc_tun(filter_dev);
	struct flow_rule *rule = flow_cls_offload_flow_rule(f);
	void *headers_c = MLX5_ADDR_OF(fte_match_param, spec->match_criteria,
				       outer_headers);
	void *headers_v = MLX5_ADDR_OF(fte_match_param, spec->match_value,
				       outer_headers);
	struct netlink_ext_ack *extack = f->common.extack;
	int err = 0;

	if (!tunnel) {
		netdev_warn(priv->netdev,
			    "decapsulation offload is not supported for %s net device\n",
			    mlx5e_netdev_kind(filter_dev));
		err = -EOPNOTSUPP;
		goto out;
	}

	*match_level = tunnel->match_level;

	if (tunnel->parse_udp_ports) {
		err = tunnel->parse_udp_ports(priv, spec, f,
					      headers_c, headers_v);
		if (err)
			goto out;
	}

	if (tunnel->parse_tunnel) {
		err = tunnel->parse_tunnel(priv, spec, f,
					   headers_c, headers_v);
		if (err)
			goto out;
	}

	if (flow_rule_match_key(rule, FLOW_DISSECTOR_KEY_ENC_CONTROL)) {
		struct flow_dissector_key_basic key_basic = {};
		struct flow_dissector_key_basic mask_basic = {
			.n_proto = htons(0xFFFF),
		};
		struct flow_match_basic match_basic = {
			.key = &key_basic, .mask = &mask_basic,
		};
		struct flow_match_control match;
		u16 addr_type;

		flow_rule_match_enc_control(rule, &match);
		addr_type = match.key->addr_type;

		/* For tunnel addr_type used same key id`s as for non-tunnel */
		if (addr_type == FLOW_DISSECTOR_KEY_IPV4_ADDRS) {
			struct flow_match_ipv4_addrs match;

			flow_rule_match_enc_ipv4_addrs(rule, &match);
			MLX5_SET(fte_match_set_lyr_2_4, headers_c,
				 src_ipv4_src_ipv6.ipv4_layout.ipv4,
				 ntohl(match.mask->src));
			MLX5_SET(fte_match_set_lyr_2_4, headers_v,
				 src_ipv4_src_ipv6.ipv4_layout.ipv4,
				 ntohl(match.key->src));

			MLX5_SET(fte_match_set_lyr_2_4, headers_c,
				 dst_ipv4_dst_ipv6.ipv4_layout.ipv4,
				 ntohl(match.mask->dst));
			MLX5_SET(fte_match_set_lyr_2_4, headers_v,
				 dst_ipv4_dst_ipv6.ipv4_layout.ipv4,
				 ntohl(match.key->dst));

			key_basic.n_proto = htons(ETH_P_IP);
			mlx5e_tc_set_ethertype(priv->mdev, &match_basic, true,
					       headers_c, headers_v);
		} else if (addr_type == FLOW_DISSECTOR_KEY_IPV6_ADDRS) {
			struct flow_match_ipv6_addrs match;

			flow_rule_match_enc_ipv6_addrs(rule, &match);
			memcpy(MLX5_ADDR_OF(fte_match_set_lyr_2_4, headers_c,
					    src_ipv4_src_ipv6.ipv6_layout.ipv6),
			       &match.mask->src, MLX5_FLD_SZ_BYTES(ipv6_layout,
								   ipv6));
			memcpy(MLX5_ADDR_OF(fte_match_set_lyr_2_4, headers_v,
					    src_ipv4_src_ipv6.ipv6_layout.ipv6),
			       &match.key->src, MLX5_FLD_SZ_BYTES(ipv6_layout,
								  ipv6));

			memcpy(MLX5_ADDR_OF(fte_match_set_lyr_2_4, headers_c,
					    dst_ipv4_dst_ipv6.ipv6_layout.ipv6),
			       &match.mask->dst, MLX5_FLD_SZ_BYTES(ipv6_layout,
								   ipv6));
			memcpy(MLX5_ADDR_OF(fte_match_set_lyr_2_4, headers_v,
					    dst_ipv4_dst_ipv6.ipv6_layout.ipv6),
			       &match.key->dst, MLX5_FLD_SZ_BYTES(ipv6_layout,
								  ipv6));

			key_basic.n_proto = htons(ETH_P_IPV6);
			mlx5e_tc_set_ethertype(priv->mdev, &match_basic, true,
					       headers_c, headers_v);
		}
	}

	if (flow_rule_match_key(rule, FLOW_DISSECTOR_KEY_ENC_IP)) {
		struct flow_match_ip match;

		flow_rule_match_enc_ip(rule, &match);
		MLX5_SET(fte_match_set_lyr_2_4, headers_c, ip_ecn,
			 match.mask->tos & 0x3);
		MLX5_SET(fte_match_set_lyr_2_4, headers_v, ip_ecn,
			 match.key->tos & 0x3);

		MLX5_SET(fte_match_set_lyr_2_4, headers_c, ip_dscp,
			 match.mask->tos >> 2);
		MLX5_SET(fte_match_set_lyr_2_4, headers_v, ip_dscp,
			 match.key->tos  >> 2);

		MLX5_SET(fte_match_set_lyr_2_4, headers_c, ttl_hoplimit,
			 match.mask->ttl);
		MLX5_SET(fte_match_set_lyr_2_4, headers_v, ttl_hoplimit,
			 match.key->ttl);

		if (match.mask->ttl &&
		    !MLX5_CAP_ESW_FLOWTABLE_FDB
			(priv->mdev,
			 ft_field_support.outer_ipv4_ttl)) {
			NL_SET_ERR_MSG_MOD(extack,
					   "Matching on TTL is not supported");
			err = -EOPNOTSUPP;
			goto out;
		}
	}

	/* let software handle IP fragments */
	MLX5_SET(fte_match_set_lyr_2_4, headers_c, frag, 1);
	MLX5_SET(fte_match_set_lyr_2_4, headers_v, frag, 0);

	return 0;

out:
	return err;
}

int mlx5e_tc_tun_parse_udp_ports(struct mlx5e_priv *priv,
				 struct mlx5_flow_spec *spec,
				 struct flow_cls_offload *f,
				 void *headers_c,
				 void *headers_v)
{
	struct flow_rule *rule = flow_cls_offload_flow_rule(f);
	struct netlink_ext_ack *extack = f->common.extack;
	struct flow_match_ports enc_ports;

	/* Full udp dst port must be given */

	if (!flow_rule_match_key(rule, FLOW_DISSECTOR_KEY_ENC_PORTS)) {
		NL_SET_ERR_MSG_MOD(extack,
				   "UDP tunnel decap filter must include enc_dst_port condition");
		netdev_warn(priv->netdev,
			    "UDP tunnel decap filter must include enc_dst_port condition\n");
		return -EOPNOTSUPP;
	}

	flow_rule_match_enc_ports(rule, &enc_ports);

	if (memchr_inv(&enc_ports.mask->dst, 0xff,
		       sizeof(enc_ports.mask->dst))) {
		NL_SET_ERR_MSG_MOD(extack,
				   "UDP tunnel decap filter must match enc_dst_port fully");
		netdev_warn(priv->netdev,
			    "UDP tunnel decap filter must match enc_dst_port fully\n");
		return -EOPNOTSUPP;
	}

	/* match on UDP protocol and dst port number */

	MLX5_SET_TO_ONES(fte_match_set_lyr_2_4, headers_c, ip_protocol);
	MLX5_SET(fte_match_set_lyr_2_4, headers_v, ip_protocol, IPPROTO_UDP);

	MLX5_SET(fte_match_set_lyr_2_4, headers_c, udp_dport,
		 ntohs(enc_ports.mask->dst));
	MLX5_SET(fte_match_set_lyr_2_4, headers_v, udp_dport,
		 ntohs(enc_ports.key->dst));

	/* UDP src port on outer header is generated by HW,
	 * so it is probably a bad idea to request matching it.
	 * Nonetheless, it is allowed.
	 */

	MLX5_SET(fte_match_set_lyr_2_4, headers_c, udp_sport,
		 ntohs(enc_ports.mask->src));
	MLX5_SET(fte_match_set_lyr_2_4, headers_v, udp_sport,
		 ntohs(enc_ports.key->src));

	return 0;
}<|MERGE_RESOLUTION|>--- conflicted
+++ resolved
@@ -123,17 +123,10 @@
 		uplink_dev = mlx5_eswitch_uplink_get_proto_dev(esw, REP_ETH);
 		attr->fl.fl4.flowi4_oif = uplink_dev->ifindex;
 	} else {
-<<<<<<< HEAD
-		struct mlx5e_tc_tunnel *tunnel = mlx5e_get_tc_tun(mirred_dev);
-
-		if (tunnel && tunnel->get_remote_ifindex)
-			attr->fl.fl4.flowi4_oif = tunnel->get_remote_ifindex(mirred_dev);
-=======
 		struct mlx5e_tc_tunnel *tunnel = mlx5e_get_tc_tun(dev);
 
 		if (tunnel && tunnel->get_remote_ifindex)
 			attr->fl.fl4.flowi4_oif = tunnel->get_remote_ifindex(dev);
->>>>>>> 754e0b0e
 	}
 
 	rt = ip_route_output_key(dev_net(dev), &attr->fl.fl4);
@@ -451,11 +444,7 @@
 				       struct net_device *dev,
 				       struct mlx5e_tc_tun_route_attr *attr)
 {
-<<<<<<< HEAD
-	struct mlx5e_tc_tunnel *tunnel = mlx5e_get_tc_tun(mirred_dev);
-=======
 	struct mlx5e_tc_tunnel *tunnel = mlx5e_get_tc_tun(dev);
->>>>>>> 754e0b0e
 	struct net_device *route_dev;
 	struct net_device *out_dev;
 	struct dst_entry *dst;
@@ -463,13 +452,8 @@
 	int ret;
 
 	if (tunnel && tunnel->get_remote_ifindex)
-<<<<<<< HEAD
-		attr->fl.fl6.flowi6_oif = tunnel->get_remote_ifindex(mirred_dev);
-	dst = ipv6_stub->ipv6_dst_lookup_flow(dev_net(mirred_dev), NULL, &attr->fl.fl6,
-=======
 		attr->fl.fl6.flowi6_oif = tunnel->get_remote_ifindex(dev);
 	dst = ipv6_stub->ipv6_dst_lookup_flow(dev_net(dev), NULL, &attr->fl.fl6,
->>>>>>> 754e0b0e
 					      NULL);
 	if (IS_ERR(dst))
 		return PTR_ERR(dst);
