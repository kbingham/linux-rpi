--- conflicted
+++ resolved
@@ -84,12 +84,9 @@
 	struct work_struct tx_work;
 	struct sk_buff *tx_skb;
 	struct phy *transceiver;
-<<<<<<< HEAD
-=======
 
 	const struct can_bittiming_const *bit_timing;
 	const struct can_bittiming_const *data_timing;
->>>>>>> df0cc57e
 
 	struct m_can_ops *ops;
 
