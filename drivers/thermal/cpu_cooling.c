// SPDX-License-Identifier: GPL-2.0
/*
 *  linux/drivers/thermal/cpu_cooling.c
 *
 *  Copyright (C) 2012	Samsung Electronics Co., Ltd(http://www.samsung.com)
 *
 *  Copyright (C) 2012-2018 Linaro Limited.
 *
 *  Authors:	Amit Daniel <amit.kachhap@linaro.org>
 *		Viresh Kumar <viresh.kumar@linaro.org>
 *
 */
#include <linux/module.h>
#include <linux/thermal.h>
#include <linux/cpufreq.h>
#include <linux/err.h>
#include <linux/idr.h>
#include <linux/pm_opp.h>
#include <linux/slab.h>
#include <linux/cpu.h>
#include <linux/cpu_cooling.h>

#include <trace/events/thermal.h>

/*
 * Cooling state <-> CPUFreq frequency
 *
 * Cooling states are translated to frequencies throughout this driver and this
 * is the relation between them.
 *
 * Highest cooling state corresponds to lowest possible frequency.
 *
 * i.e.
 *	level 0 --> 1st Max Freq
 *	level 1 --> 2nd Max Freq
 *	...
 */

/**
 * struct freq_table - frequency table along with power entries
 * @frequency:	frequency in KHz
 * @power:	power in mW
 *
 * This structure is built when the cooling device registers and helps
 * in translating frequency to power and vice versa.
 */
struct freq_table {
	u32 frequency;
	u32 power;
};

/**
 * struct time_in_idle - Idle time stats
 * @time: previous reading of the absolute time that this cpu was idle
 * @timestamp: wall time of the last invocation of get_cpu_idle_time_us()
 */
struct time_in_idle {
	u64 time;
	u64 timestamp;
};

/**
 * struct cpufreq_cooling_device - data for cooling device with cpufreq
 * @id: unique integer value corresponding to each cpufreq_cooling_device
 *	registered.
 * @last_load: load measured by the latest call to cpufreq_get_requested_power()
 * @cpufreq_state: integer value representing the current state of cpufreq
 *	cooling	devices.
 * @clipped_freq: integer value representing the absolute value of the clipped
 *	frequency.
 * @max_level: maximum cooling level. One less than total number of valid
 *	cpufreq frequencies.
 * @freq_table: Freq table in descending order of frequencies
 * @cdev: thermal_cooling_device pointer to keep track of the
 *	registered cooling device.
 * @policy: cpufreq policy.
 * @node: list_head to link all cpufreq_cooling_device together.
 * @idle_time: idle time stats
 *
 * This structure is required for keeping information of each registered
 * cpufreq_cooling_device.
 */
struct cpufreq_cooling_device {
	int id;
	u32 last_load;
	unsigned int cpufreq_state;
	unsigned int clipped_freq;
	unsigned int max_level;
	struct freq_table *freq_table;	/* In descending order */
	struct cpufreq_policy *policy;
	struct list_head node;
	struct time_in_idle *idle_time;
};

static DEFINE_IDA(cpufreq_ida);
static DEFINE_MUTEX(cooling_list_lock);
static LIST_HEAD(cpufreq_cdev_list);

/* Below code defines functions to be used for cpufreq as cooling device */

/**
 * get_level: Find the level for a particular frequency
 * @cpufreq_cdev: cpufreq_cdev for which the property is required
 * @freq: Frequency
 *
 * Return: level corresponding to the frequency.
 */
static unsigned long get_level(struct cpufreq_cooling_device *cpufreq_cdev,
			       unsigned int freq)
{
	struct freq_table *freq_table = cpufreq_cdev->freq_table;
	unsigned long level;

	for (level = 1; level <= cpufreq_cdev->max_level; level++)
		if (freq > freq_table[level].frequency)
			break;

	return level - 1;
}

/**
 * cpufreq_thermal_notifier - notifier callback for cpufreq policy change.
 * @nb:	struct notifier_block * with callback info.
 * @event: value showing cpufreq event for which this function invoked.
 * @data: callback-specific data
 *
 * Callback to hijack the notification on cpufreq policy transition.
 * Every time there is a change in policy, we will intercept and
 * update the cpufreq policy with thermal constraints.
 *
 * Return: 0 (success)
 */
static int cpufreq_thermal_notifier(struct notifier_block *nb,
				    unsigned long event, void *data)
{
	struct cpufreq_policy *policy = data;
	unsigned long clipped_freq;
	struct cpufreq_cooling_device *cpufreq_cdev;

	if (event != CPUFREQ_ADJUST)
		return NOTIFY_DONE;

	mutex_lock(&cooling_list_lock);
	list_for_each_entry(cpufreq_cdev, &cpufreq_cdev_list, node) {
		/*
		 * A new copy of the policy is sent to the notifier and can't
		 * compare that directly.
		 */
		if (policy->cpu != cpufreq_cdev->policy->cpu)
			continue;

		/*
		 * policy->max is the maximum allowed frequency defined by user
		 * and clipped_freq is the maximum that thermal constraints
		 * allow.
		 *
		 * If clipped_freq is lower than policy->max, then we need to
		 * readjust policy->max.
		 *
		 * But, if clipped_freq is greater than policy->max, we don't
		 * need to do anything.
		 */
		clipped_freq = cpufreq_cdev->clipped_freq;

		if (policy->max > clipped_freq)
			cpufreq_verify_within_limits(policy, 0, clipped_freq);
		break;
	}
	mutex_unlock(&cooling_list_lock);

	return NOTIFY_OK;
}

/**
 * update_freq_table() - Update the freq table with power numbers
 * @cpufreq_cdev:	the cpufreq cooling device in which to update the table
 * @capacitance: dynamic power coefficient for these cpus
 *
 * Update the freq table with power numbers.  This table will be used in
 * cpu_power_to_freq() and cpu_freq_to_power() to convert between power and
 * frequency efficiently.  Power is stored in mW, frequency in KHz.  The
 * resulting table is in descending order.
 *
 * Return: 0 on success, -EINVAL if there are no OPPs for any CPUs,
 * or -ENOMEM if we run out of memory.
 */
static int update_freq_table(struct cpufreq_cooling_device *cpufreq_cdev,
			     u32 capacitance)
{
	struct freq_table *freq_table = cpufreq_cdev->freq_table;
	struct dev_pm_opp *opp;
	struct device *dev = NULL;
	int num_opps = 0, cpu = cpufreq_cdev->policy->cpu, i;

	dev = get_cpu_device(cpu);
	if (unlikely(!dev)) {
		pr_warn("No cpu device for cpu %d\n", cpu);
		return -ENODEV;
	}

	num_opps = dev_pm_opp_get_opp_count(dev);
	if (num_opps < 0)
		return num_opps;

	/*
	 * The cpufreq table is also built from the OPP table and so the count
	 * should match.
	 */
	if (num_opps != cpufreq_cdev->max_level + 1) {
		dev_warn(dev, "Number of OPPs not matching with max_levels\n");
		return -EINVAL;
	}

	for (i = 0; i <= cpufreq_cdev->max_level; i++) {
		unsigned long freq = freq_table[i].frequency * 1000;
		u32 freq_mhz = freq_table[i].frequency / 1000;
		u64 power;
		u32 voltage_mv;

		/*
		 * Find ceil frequency as 'freq' may be slightly lower than OPP
		 * freq due to truncation while converting to kHz.
		 */
		opp = dev_pm_opp_find_freq_ceil(dev, &freq);
		if (IS_ERR(opp)) {
			dev_err(dev, "failed to get opp for %lu frequency\n",
				freq);
			return -EINVAL;
		}

		voltage_mv = dev_pm_opp_get_voltage(opp) / 1000;
		dev_pm_opp_put(opp);

		/*
		 * Do the multiplication with MHz and millivolt so as
		 * to not overflow.
		 */
		power = (u64)capacitance * freq_mhz * voltage_mv * voltage_mv;
		do_div(power, 1000000000);

		/* power is stored in mW */
		freq_table[i].power = power;
	}

	return 0;
}

static u32 cpu_freq_to_power(struct cpufreq_cooling_device *cpufreq_cdev,
			     u32 freq)
{
	int i;
	struct freq_table *freq_table = cpufreq_cdev->freq_table;

	for (i = 1; i <= cpufreq_cdev->max_level; i++)
		if (freq > freq_table[i].frequency)
			break;

	return freq_table[i - 1].power;
}

static u32 cpu_power_to_freq(struct cpufreq_cooling_device *cpufreq_cdev,
			     u32 power)
{
	int i;
	struct freq_table *freq_table = cpufreq_cdev->freq_table;

	for (i = 1; i <= cpufreq_cdev->max_level; i++)
		if (power > freq_table[i].power)
			break;

	return freq_table[i - 1].frequency;
}

/**
 * get_load() - get load for a cpu since last updated
 * @cpufreq_cdev:	&struct cpufreq_cooling_device for this cpu
 * @cpu:	cpu number
 * @cpu_idx:	index of the cpu in time_in_idle*
 *
 * Return: The average load of cpu @cpu in percentage since this
 * function was last called.
 */
static u32 get_load(struct cpufreq_cooling_device *cpufreq_cdev, int cpu,
		    int cpu_idx)
{
	u32 load;
	u64 now, now_idle, delta_time, delta_idle;
	struct time_in_idle *idle_time = &cpufreq_cdev->idle_time[cpu_idx];

	now_idle = get_cpu_idle_time(cpu, &now, 0);
	delta_idle = now_idle - idle_time->time;
	delta_time = now - idle_time->timestamp;

	if (delta_time <= delta_idle)
		load = 0;
	else
		load = div64_u64(100 * (delta_time - delta_idle), delta_time);

	idle_time->time = now_idle;
	idle_time->timestamp = now;

	return load;
}

/**
 * get_dynamic_power() - calculate the dynamic power
 * @cpufreq_cdev:	&cpufreq_cooling_device for this cdev
 * @freq:	current frequency
 *
 * Return: the dynamic power consumed by the cpus described by
 * @cpufreq_cdev.
 */
static u32 get_dynamic_power(struct cpufreq_cooling_device *cpufreq_cdev,
			     unsigned long freq)
{
	u32 raw_cpu_power;

	raw_cpu_power = cpu_freq_to_power(cpufreq_cdev, freq);
	return (raw_cpu_power * cpufreq_cdev->last_load) / 100;
}

/* cpufreq cooling device callback functions are defined below */

/**
 * cpufreq_get_max_state - callback function to get the max cooling state.
 * @cdev: thermal cooling device pointer.
 * @state: fill this variable with the max cooling state.
 *
 * Callback for the thermal cooling device to return the cpufreq
 * max cooling state.
 *
 * Return: 0 on success, an error code otherwise.
 */
static int cpufreq_get_max_state(struct thermal_cooling_device *cdev,
				 unsigned long *state)
{
	struct cpufreq_cooling_device *cpufreq_cdev = cdev->devdata;

	*state = cpufreq_cdev->max_level;
	return 0;
}

/**
 * cpufreq_get_cur_state - callback function to get the current cooling state.
 * @cdev: thermal cooling device pointer.
 * @state: fill this variable with the current cooling state.
 *
 * Callback for the thermal cooling device to return the cpufreq
 * current cooling state.
 *
 * Return: 0 on success, an error code otherwise.
 */
static int cpufreq_get_cur_state(struct thermal_cooling_device *cdev,
				 unsigned long *state)
{
	struct cpufreq_cooling_device *cpufreq_cdev = cdev->devdata;

	*state = cpufreq_cdev->cpufreq_state;

	return 0;
}

/**
 * cpufreq_set_cur_state - callback function to set the current cooling state.
 * @cdev: thermal cooling device pointer.
 * @state: set this variable to the current cooling state.
 *
 * Callback for the thermal cooling device to change the cpufreq
 * current cooling state.
 *
 * Return: 0 on success, an error code otherwise.
 */
static int cpufreq_set_cur_state(struct thermal_cooling_device *cdev,
				 unsigned long state)
{
	struct cpufreq_cooling_device *cpufreq_cdev = cdev->devdata;
	unsigned int clip_freq;

	/* Request state should be less than max_level */
	if (WARN_ON(state > cpufreq_cdev->max_level))
		return -EINVAL;

	/* Check if the old cooling action is same as new cooling action */
	if (cpufreq_cdev->cpufreq_state == state)
		return 0;

	clip_freq = cpufreq_cdev->freq_table[state].frequency;
	cpufreq_cdev->cpufreq_state = state;
	cpufreq_cdev->clipped_freq = clip_freq;

	cpufreq_update_policy(cpufreq_cdev->policy->cpu);

	return 0;
}

/**
 * cpufreq_get_requested_power() - get the current power
 * @cdev:	&thermal_cooling_device pointer
 * @tz:		a valid thermal zone device pointer
 * @power:	pointer in which to store the resulting power
 *
 * Calculate the current power consumption of the cpus in milliwatts
 * and store it in @power.  This function should actually calculate
 * the requested power, but it's hard to get the frequency that
 * cpufreq would have assigned if there were no thermal limits.
 * Instead, we calculate the current power on the assumption that the
 * immediate future will look like the immediate past.
 *
 * We use the current frequency and the average load since this
 * function was last called.  In reality, there could have been
 * multiple opps since this function was last called and that affects
 * the load calculation.  While it's not perfectly accurate, this
 * simplification is good enough and works.  REVISIT this, as more
 * complex code may be needed if experiments show that it's not
 * accurate enough.
 *
 * Return: 0 on success, -E* if getting the static power failed.
 */
static int cpufreq_get_requested_power(struct thermal_cooling_device *cdev,
				       struct thermal_zone_device *tz,
				       u32 *power)
{
	unsigned long freq;
	int i = 0, cpu;
	u32 total_load = 0;
	struct cpufreq_cooling_device *cpufreq_cdev = cdev->devdata;
	struct cpufreq_policy *policy = cpufreq_cdev->policy;
	u32 *load_cpu = NULL;

	freq = cpufreq_quick_get(policy->cpu);

	if (trace_thermal_power_cpu_get_power_enabled()) {
		u32 ncpus = cpumask_weight(policy->related_cpus);

		load_cpu = kcalloc(ncpus, sizeof(*load_cpu), GFP_KERNEL);
	}

	for_each_cpu(cpu, policy->related_cpus) {
		u32 load;

		if (cpu_online(cpu))
			load = get_load(cpufreq_cdev, cpu, i);
		else
			load = 0;

		total_load += load;
		if (load_cpu)
			load_cpu[i] = load;

		i++;
	}

	cpufreq_cdev->last_load = total_load;

	*power = get_dynamic_power(cpufreq_cdev, freq);

	if (load_cpu) {
		trace_thermal_power_cpu_get_power(policy->related_cpus, freq,
						  load_cpu, i, *power);

		kfree(load_cpu);
	}

	return 0;
}

/**
 * cpufreq_state2power() - convert a cpu cdev state to power consumed
 * @cdev:	&thermal_cooling_device pointer
 * @tz:		a valid thermal zone device pointer
 * @state:	cooling device state to be converted
 * @power:	pointer in which to store the resulting power
 *
 * Convert cooling device state @state into power consumption in
 * milliwatts assuming 100% load.  Store the calculated power in
 * @power.
 *
 * Return: 0 on success, -EINVAL if the cooling device state could not
 * be converted into a frequency or other -E* if there was an error
 * when calculating the static power.
 */
static int cpufreq_state2power(struct thermal_cooling_device *cdev,
			       struct thermal_zone_device *tz,
			       unsigned long state, u32 *power)
{
	unsigned int freq, num_cpus;
	struct cpufreq_cooling_device *cpufreq_cdev = cdev->devdata;

	/* Request state should be less than max_level */
	if (WARN_ON(state > cpufreq_cdev->max_level))
		return -EINVAL;

	num_cpus = cpumask_weight(cpufreq_cdev->policy->cpus);

	freq = cpufreq_cdev->freq_table[state].frequency;
	*power = cpu_freq_to_power(cpufreq_cdev, freq) * num_cpus;

	return 0;
}

/**
 * cpufreq_power2state() - convert power to a cooling device state
 * @cdev:	&thermal_cooling_device pointer
 * @tz:		a valid thermal zone device pointer
 * @power:	power in milliwatts to be converted
 * @state:	pointer in which to store the resulting state
 *
 * Calculate a cooling device state for the cpus described by @cdev
 * that would allow them to consume at most @power mW and store it in
 * @state.  Note that this calculation depends on external factors
 * such as the cpu load or the current static power.  Calling this
 * function with the same power as input can yield different cooling
 * device states depending on those external factors.
 *
 * Return: 0 on success, -ENODEV if no cpus are online or -EINVAL if
 * the calculated frequency could not be converted to a valid state.
 * The latter should not happen unless the frequencies available to
 * cpufreq have changed since the initialization of the cpu cooling
 * device.
 */
static int cpufreq_power2state(struct thermal_cooling_device *cdev,
			       struct thermal_zone_device *tz, u32 power,
			       unsigned long *state)
{
	unsigned int target_freq;
	u32 last_load, normalised_power;
	struct cpufreq_cooling_device *cpufreq_cdev = cdev->devdata;
	struct cpufreq_policy *policy = cpufreq_cdev->policy;

<<<<<<< HEAD
	power = power > 0 ? power : 0;
=======
>>>>>>> 0ecfebd2
	last_load = cpufreq_cdev->last_load ?: 1;
	normalised_power = (power * 100) / last_load;
	target_freq = cpu_power_to_freq(cpufreq_cdev, normalised_power);

	*state = get_level(cpufreq_cdev, target_freq);
	trace_thermal_power_cpu_limit(policy->related_cpus, target_freq, *state,
				      power);
	return 0;
}

/* Bind cpufreq callbacks to thermal cooling device ops */

static struct thermal_cooling_device_ops cpufreq_cooling_ops = {
	.get_max_state = cpufreq_get_max_state,
	.get_cur_state = cpufreq_get_cur_state,
	.set_cur_state = cpufreq_set_cur_state,
};

static struct thermal_cooling_device_ops cpufreq_power_cooling_ops = {
	.get_max_state		= cpufreq_get_max_state,
	.get_cur_state		= cpufreq_get_cur_state,
	.set_cur_state		= cpufreq_set_cur_state,
	.get_requested_power	= cpufreq_get_requested_power,
	.state2power		= cpufreq_state2power,
	.power2state		= cpufreq_power2state,
};

/* Notifier for cpufreq policy change */
static struct notifier_block thermal_cpufreq_notifier_block = {
	.notifier_call = cpufreq_thermal_notifier,
};

static unsigned int find_next_max(struct cpufreq_frequency_table *table,
				  unsigned int prev_max)
{
	struct cpufreq_frequency_table *pos;
	unsigned int max = 0;

	cpufreq_for_each_valid_entry(pos, table) {
		if (pos->frequency > max && pos->frequency < prev_max)
			max = pos->frequency;
	}

	return max;
}

/**
 * __cpufreq_cooling_register - helper function to create cpufreq cooling device
 * @np: a valid struct device_node to the cooling device device tree node
 * @policy: cpufreq policy
 * Normally this should be same as cpufreq policy->related_cpus.
 * @capacitance: dynamic power coefficient for these cpus
 *
 * This interface function registers the cpufreq cooling device with the name
 * "thermal-cpufreq-%x". This api can support multiple instances of cpufreq
 * cooling devices. It also gives the opportunity to link the cooling device
 * with a device tree node, in order to bind it via the thermal DT code.
 *
 * Return: a valid struct thermal_cooling_device pointer on success,
 * on failure, it returns a corresponding ERR_PTR().
 */
static struct thermal_cooling_device *
__cpufreq_cooling_register(struct device_node *np,
			struct cpufreq_policy *policy, u32 capacitance)
{
	struct thermal_cooling_device *cdev;
	struct cpufreq_cooling_device *cpufreq_cdev;
	char dev_name[THERMAL_NAME_LENGTH];
	unsigned int freq, i, num_cpus;
	int ret;
	struct thermal_cooling_device_ops *cooling_ops;
	bool first;

	if (IS_ERR_OR_NULL(policy)) {
		pr_err("%s: cpufreq policy isn't valid: %p\n", __func__, policy);
		return ERR_PTR(-EINVAL);
	}

	i = cpufreq_table_count_valid_entries(policy);
	if (!i) {
		pr_debug("%s: CPUFreq table not found or has no valid entries\n",
			 __func__);
		return ERR_PTR(-ENODEV);
	}

	cpufreq_cdev = kzalloc(sizeof(*cpufreq_cdev), GFP_KERNEL);
	if (!cpufreq_cdev)
		return ERR_PTR(-ENOMEM);

	cpufreq_cdev->policy = policy;
	num_cpus = cpumask_weight(policy->related_cpus);
	cpufreq_cdev->idle_time = kcalloc(num_cpus,
					 sizeof(*cpufreq_cdev->idle_time),
					 GFP_KERNEL);
	if (!cpufreq_cdev->idle_time) {
		cdev = ERR_PTR(-ENOMEM);
		goto free_cdev;
	}

	/* max_level is an index, not a counter */
	cpufreq_cdev->max_level = i - 1;

	cpufreq_cdev->freq_table = kmalloc_array(i,
					sizeof(*cpufreq_cdev->freq_table),
					GFP_KERNEL);
	if (!cpufreq_cdev->freq_table) {
		cdev = ERR_PTR(-ENOMEM);
		goto free_idle_time;
	}

	ret = ida_simple_get(&cpufreq_ida, 0, 0, GFP_KERNEL);
	if (ret < 0) {
		cdev = ERR_PTR(ret);
		goto free_table;
	}
	cpufreq_cdev->id = ret;

	snprintf(dev_name, sizeof(dev_name), "thermal-cpufreq-%d",
		 cpufreq_cdev->id);

	/* Fill freq-table in descending order of frequencies */
	for (i = 0, freq = -1; i <= cpufreq_cdev->max_level; i++) {
		freq = find_next_max(policy->freq_table, freq);
		cpufreq_cdev->freq_table[i].frequency = freq;

		/* Warn for duplicate entries */
		if (!freq)
			pr_warn("%s: table has duplicate entries\n", __func__);
		else
			pr_debug("%s: freq:%u KHz\n", __func__, freq);
	}

	if (capacitance) {
		ret = update_freq_table(cpufreq_cdev, capacitance);
		if (ret) {
			cdev = ERR_PTR(ret);
			goto remove_ida;
		}

		cooling_ops = &cpufreq_power_cooling_ops;
	} else {
		cooling_ops = &cpufreq_cooling_ops;
	}

	cdev = thermal_of_cooling_device_register(np, dev_name, cpufreq_cdev,
						  cooling_ops);
	if (IS_ERR(cdev))
		goto remove_ida;

	cpufreq_cdev->clipped_freq = cpufreq_cdev->freq_table[0].frequency;

	mutex_lock(&cooling_list_lock);
	/* Register the notifier for first cpufreq cooling device */
	first = list_empty(&cpufreq_cdev_list);
	list_add(&cpufreq_cdev->node, &cpufreq_cdev_list);
	mutex_unlock(&cooling_list_lock);

	if (first)
		cpufreq_register_notifier(&thermal_cpufreq_notifier_block,
					  CPUFREQ_POLICY_NOTIFIER);

	return cdev;

remove_ida:
	ida_simple_remove(&cpufreq_ida, cpufreq_cdev->id);
free_table:
	kfree(cpufreq_cdev->freq_table);
free_idle_time:
	kfree(cpufreq_cdev->idle_time);
free_cdev:
	kfree(cpufreq_cdev);
	return cdev;
}

/**
 * cpufreq_cooling_register - function to create cpufreq cooling device.
 * @policy: cpufreq policy
 *
 * This interface function registers the cpufreq cooling device with the name
 * "thermal-cpufreq-%x". This api can support multiple instances of cpufreq
 * cooling devices.
 *
 * Return: a valid struct thermal_cooling_device pointer on success,
 * on failure, it returns a corresponding ERR_PTR().
 */
struct thermal_cooling_device *
cpufreq_cooling_register(struct cpufreq_policy *policy)
{
	return __cpufreq_cooling_register(NULL, policy, 0);
}
EXPORT_SYMBOL_GPL(cpufreq_cooling_register);

/**
 * of_cpufreq_cooling_register - function to create cpufreq cooling device.
 * @policy: cpufreq policy
 *
 * This interface function registers the cpufreq cooling device with the name
 * "thermal-cpufreq-%x". This api can support multiple instances of cpufreq
 * cooling devices. Using this API, the cpufreq cooling device will be
 * linked to the device tree node provided.
 *
 * Using this function, the cooling device will implement the power
 * extensions by using a simple cpu power model.  The cpus must have
 * registered their OPPs using the OPP library.
 *
 * It also takes into account, if property present in policy CPU node, the
 * static power consumed by the cpu.
 *
 * Return: a valid struct thermal_cooling_device pointer on success,
 * and NULL on failure.
 */
struct thermal_cooling_device *
of_cpufreq_cooling_register(struct cpufreq_policy *policy)
{
	struct device_node *np = of_get_cpu_node(policy->cpu, NULL);
	struct thermal_cooling_device *cdev = NULL;
	u32 capacitance = 0;

	if (!np) {
		pr_err("cpu_cooling: OF node not available for cpu%d\n",
		       policy->cpu);
		return NULL;
	}

	if (of_find_property(np, "#cooling-cells", NULL)) {
		of_property_read_u32(np, "dynamic-power-coefficient",
				     &capacitance);

		cdev = __cpufreq_cooling_register(np, policy, capacitance);
		if (IS_ERR(cdev)) {
			pr_err("cpu_cooling: cpu%d failed to register as cooling device: %ld\n",
			       policy->cpu, PTR_ERR(cdev));
			cdev = NULL;
		}
	}

	of_node_put(np);
	return cdev;
}
EXPORT_SYMBOL_GPL(of_cpufreq_cooling_register);

/**
 * cpufreq_cooling_unregister - function to remove cpufreq cooling device.
 * @cdev: thermal cooling device pointer.
 *
 * This interface function unregisters the "thermal-cpufreq-%x" cooling device.
 */
void cpufreq_cooling_unregister(struct thermal_cooling_device *cdev)
{
	struct cpufreq_cooling_device *cpufreq_cdev;
	bool last;

	if (!cdev)
		return;

	cpufreq_cdev = cdev->devdata;

	mutex_lock(&cooling_list_lock);
	list_del(&cpufreq_cdev->node);
	/* Unregister the notifier for the last cpufreq cooling device */
	last = list_empty(&cpufreq_cdev_list);
	mutex_unlock(&cooling_list_lock);

	if (last)
		cpufreq_unregister_notifier(&thermal_cpufreq_notifier_block,
					    CPUFREQ_POLICY_NOTIFIER);

	thermal_cooling_device_unregister(cdev);
	ida_simple_remove(&cpufreq_ida, cpufreq_cdev->id);
	kfree(cpufreq_cdev->idle_time);
	kfree(cpufreq_cdev->freq_table);
	kfree(cpufreq_cdev);
}
EXPORT_SYMBOL_GPL(cpufreq_cooling_unregister);<|MERGE_RESOLUTION|>--- conflicted
+++ resolved
@@ -527,10 +527,6 @@
 	struct cpufreq_cooling_device *cpufreq_cdev = cdev->devdata;
 	struct cpufreq_policy *policy = cpufreq_cdev->policy;
 
-<<<<<<< HEAD
-	power = power > 0 ? power : 0;
-=======
->>>>>>> 0ecfebd2
 	last_load = cpufreq_cdev->last_load ?: 1;
 	normalised_power = (power * 100) / last_load;
 	target_freq = cpu_power_to_freq(cpufreq_cdev, normalised_power);
