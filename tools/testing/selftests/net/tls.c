--- conflicted
+++ resolved
@@ -103,13 +103,8 @@
 
 FIXTURE_VARIANT(tls)
 {
-<<<<<<< HEAD
-	u16 tls_version;
-	u16 cipher_type;
-=======
 	uint16_t tls_version;
 	uint16_t cipher_type;
->>>>>>> c93199e9
 };
 
 FIXTURE_VARIANT_ADD(tls, 12_gcm)
