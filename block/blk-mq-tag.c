--- conflicted
+++ resolved
@@ -376,11 +376,7 @@
 void blk_mq_all_tag_iter(struct blk_mq_tags *tags, busy_tag_iter_fn *fn,
 		void *priv)
 {
-<<<<<<< HEAD
-	return __blk_mq_all_tag_iter(tags, fn, priv, BT_TAG_ITER_STATIC_RQS);
-=======
 	__blk_mq_all_tag_iter(tags, fn, priv, BT_TAG_ITER_STATIC_RQS);
->>>>>>> 84569f32
 }
 
 /**
